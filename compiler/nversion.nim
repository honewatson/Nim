#
#
#           The Nim Compiler
#        (c) Copyright 2014 Andreas Rumpf
#
#    See the file "copying.txt", included in this
#    distribution, for details about the copyright.
#

# This module contains Nim's version. It is the only place where it needs
# to be changed.

const 
  MaxSetElements* = 1 shl 16  # (2^16) to support unicode character sets?
<<<<<<< HEAD
  VersionMajor* = 0
  VersionMinor* = 9
  VersionPatch* = 7
  VersionAsString* = $VersionMajor & "." & $VersionMinor & "." & $VersionPatch

=======
  VersionAsString* = system.NimVersion
>>>>>>> f380d254
  RodFileVersion* = "1215"       # modify this if the rod-format changes!
<|MERGE_RESOLUTION|>--- conflicted
+++ resolved
@@ -12,13 +12,5 @@
 
 const 
   MaxSetElements* = 1 shl 16  # (2^16) to support unicode character sets?
-<<<<<<< HEAD
-  VersionMajor* = 0
-  VersionMinor* = 9
-  VersionPatch* = 7
-  VersionAsString* = $VersionMajor & "." & $VersionMinor & "." & $VersionPatch
-
-=======
   VersionAsString* = system.NimVersion
->>>>>>> f380d254
   RodFileVersion* = "1215"       # modify this if the rod-format changes!
