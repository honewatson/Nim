--- conflicted
+++ resolved
@@ -340,11 +340,6 @@
     elif tfNotNil in v.typ.flags and tfNotNil notin v.ast.typ.flags:
       message(v.info, warnProveInit, v.name.s)
 
-<<<<<<< HEAD
-proc isDiscardUnderscore(n: PNode): bool =
-  if n.kind != nkIdent: return false
-  return n.ident.s == "_"
-=======
 include semasgn
 
 proc addToVarSection(c: PContext; result: var PNode; orig, identDefs: PNode) =
@@ -377,7 +372,10 @@
     result.add o
   else:
     result.add identDefs
->>>>>>> 3b00d9cc
+
+proc isDiscardUnderscore(n: PNode): bool =
+  if n.kind != nkIdent: return false
+  return n.ident.s == "_"
 
 proc semVarOrLet(c: PContext, n: PNode, symkind: TSymKind): PNode =
   var b: PNode
