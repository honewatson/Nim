#
#
#           The Nim Compiler
#        (c) Copyright 2015 Andreas Rumpf
#
#    See the file "copying.txt", included in this
#    distribution, for details about the copyright.
#

# This module implements the parser of the standard Nim syntax.
# The parser strictly reflects the grammar ("doc/grammar.txt"); however
# it uses several helper routines to keep the parser small. A special
# efficient algorithm is used for the precedence levels. The parser here can
# be seen as a refinement of the grammar, as it specifies how the AST is built
# from the grammar and how comments belong to the AST.


# In fact the grammar is generated from this file:
when isMainModule:
  import pegs
  var outp = open("doc/grammar.txt", fmWrite)
  for line in lines("compiler/parser.nim"):
    if line =~ peg" \s* '#| ' {.*}":
      outp.write matches[0], "\L"
  outp.close

import
  llstream, lexer, idents, strutils, ast, astalgo, msgs

type
  TParser*{.final.} = object   # A TParser object represents a file that
                               # is being parsed
    currInd: int               # current indentation level
    firstTok, strongSpaces: bool # Has the first token been read?
                                 # Is strongSpaces on?
    hasProgress: bool          # some while loop requires progress ensurance
    lex*: TLexer               # The lexer that is used for parsing
    tok*: TToken               # The current token
    inPragma*: int             # Pragma level
    inSemiStmtList*: int

  SymbolMode = enum
    smNormal, smAllowNil, smAfterDot

proc parseAll*(p: var TParser): PNode
proc closeParser*(p: var TParser)
proc parseTopLevelStmt*(p: var TParser): PNode

# helpers for the other parsers
proc isOperator*(tok: TToken): bool
proc getTok*(p: var TParser)
proc parMessage*(p: TParser, msg: TMsgKind, arg: string = "")
proc skipComment*(p: var TParser, node: PNode)
proc newNodeP*(kind: TNodeKind, p: TParser): PNode
proc newIntNodeP*(kind: TNodeKind, intVal: BiggestInt, p: TParser): PNode
proc newFloatNodeP*(kind: TNodeKind, floatVal: BiggestFloat, p: TParser): PNode
proc newStrNodeP*(kind: TNodeKind, strVal: string, p: TParser): PNode
proc newIdentNodeP*(ident: PIdent, p: TParser): PNode
proc expectIdentOrKeyw*(p: TParser)
proc expectIdent*(p: TParser)
proc parLineInfo*(p: TParser): TLineInfo
proc eat*(p: var TParser, tokType: TTokType)
proc skipInd*(p: var TParser)
proc optPar*(p: var TParser)
proc optInd*(p: var TParser, n: PNode)
proc indAndComment*(p: var TParser, n: PNode)
proc setBaseFlags*(n: PNode, base: TNumericalBase)
proc parseSymbol*(p: var TParser, mode = smNormal): PNode
proc parseTry(p: var TParser; isExpr: bool): PNode
proc parseCase(p: var TParser): PNode
proc parseStmtPragma(p: var TParser): PNode
proc parsePragma(p: var TParser): PNode
proc postExprBlocks(p: var TParser, x: PNode): PNode
proc parseExprStmt(p: var TParser): PNode
# implementation

proc getTok(p: var TParser) =
  ## Get the next token from the parser's lexer, and store it in the parser's
  ## `tok` member.
  rawGetTok(p.lex, p.tok)
  p.hasProgress = true

proc openParser*(p: var TParser, fileIdx: int32, inputStream: PLLStream,
                 cache: IdentCache;
                 strongSpaces=false) =
  ## Open a parser, using the given arguments to set up its internal state.
  ##
  initToken(p.tok)
  openLexer(p.lex, fileIdx, inputStream, cache)
  getTok(p)                   # read the first token
  p.firstTok = true
  p.strongSpaces = strongSpaces

proc openParser*(p: var TParser, filename: string, inputStream: PLLStream,
                 cache: IdentCache;
                 strongSpaces=false) =
  openParser(p, filename.fileInfoIdx, inputStream, cache, strongSpaces)

proc closeParser(p: var TParser) =
  ## Close a parser, freeing up its resources.
  closeLexer(p.lex)

proc parMessage(p: TParser, msg: TMsgKind, arg = "") =
  ## Produce and emit the parser message `arg` to output.
  lexMessageTok(p.lex, msg, p.tok, arg)

proc parMessage(p: TParser, msg: TMsgKind, tok: TToken) =
  ## Produce and emit a parser message to output about the token `tok`
  parMessage(p, msg, prettyTok(tok))

template withInd(p, body: untyped) =
  let oldInd = p.currInd
  p.currInd = p.tok.indent
  body
  p.currInd = oldInd

template realInd(p): bool = p.tok.indent > p.currInd
template sameInd(p): bool = p.tok.indent == p.currInd
template sameOrNoInd(p): bool = p.tok.indent == p.currInd or p.tok.indent < 0

proc rawSkipComment(p: var TParser, node: PNode) =
  if p.tok.tokType == tkComment:
    if node != nil:
      if node.comment == nil: node.comment = ""
      add(node.comment, p.tok.literal)
    else:
      parMessage(p, errInternal, "skipComment")
    getTok(p)

proc skipComment(p: var TParser, node: PNode) =
  if p.tok.indent < 0: rawSkipComment(p, node)

proc flexComment(p: var TParser, node: PNode) =
  if p.tok.indent < 0 or realInd(p): rawSkipComment(p, node)

proc skipInd(p: var TParser) =
  if p.tok.indent >= 0:
    if not realInd(p): parMessage(p, errInvalidIndentation)

proc optPar(p: var TParser) =
  if p.tok.indent >= 0:
    if p.tok.indent < p.currInd: parMessage(p, errInvalidIndentation)

proc optInd(p: var TParser, n: PNode) =
  skipComment(p, n)
  skipInd(p)

proc getTokNoInd(p: var TParser) =
  getTok(p)
  if p.tok.indent >= 0: parMessage(p, errInvalidIndentation)

proc expectIdentOrKeyw(p: TParser) =
  if p.tok.tokType != tkSymbol and not isKeyword(p.tok.tokType):
    lexMessage(p.lex, errIdentifierExpected, prettyTok(p.tok))

proc expectIdent(p: TParser) =
  if p.tok.tokType != tkSymbol:
    lexMessage(p.lex, errIdentifierExpected, prettyTok(p.tok))

proc eat(p: var TParser, tokType: TTokType) =
  ## Move the parser to the next token if the current token is of type
  ## `tokType`, otherwise error.
  if p.tok.tokType == tokType:
    getTok(p)
  else:
    lexMessageTok(p.lex, errTokenExpected, p.tok, TokTypeToStr[tokType])

proc parLineInfo(p: TParser): TLineInfo =
  ## Retrieve the line information associated with the parser's current state.
  result = getLineInfo(p.lex, p.tok)

proc indAndComment(p: var TParser, n: PNode) =
  if p.tok.indent > p.currInd:
    if p.tok.tokType == tkComment: rawSkipComment(p, n)
    else: parMessage(p, errInvalidIndentation)
  else:
    skipComment(p, n)

proc newNodeP(kind: TNodeKind, p: TParser): PNode =
  result = newNodeI(kind, parLineInfo(p))

proc newIntNodeP(kind: TNodeKind, intVal: BiggestInt, p: TParser): PNode =
  result = newNodeP(kind, p)
  result.intVal = intVal

proc newFloatNodeP(kind: TNodeKind, floatVal: BiggestFloat,
                   p: TParser): PNode =
  result = newNodeP(kind, p)
  result.floatVal = floatVal

proc newStrNodeP(kind: TNodeKind, strVal: string, p: TParser): PNode =
  result = newNodeP(kind, p)
  result.strVal = strVal

proc newIdentNodeP(ident: PIdent, p: TParser): PNode =
  result = newNodeP(nkIdent, p)
  result.ident = ident

proc parseExpr(p: var TParser): PNode
proc parseStmt(p: var TParser): PNode
proc parseTypeDesc(p: var TParser): PNode
proc parseParamList(p: var TParser, retColon = true): PNode

proc isSigilLike(tok: TToken): bool {.inline.} =
  result = tok.tokType == tkOpr and tok.ident.s[0] == '@'

proc isRightAssociative(tok: TToken): bool {.inline.} =
  ## Determines whether the token is right assocative.
  result = tok.tokType == tkOpr and tok.ident.s[0] == '^'
  # or (let L = tok.ident.s.len; L > 1 and tok.ident.s[L-1] == '>'))

proc getPrecedence(tok: TToken, strongSpaces: bool): int =
  ## Calculates the precedence of the given token.
  template considerStrongSpaces(x): untyped =
    x + (if strongSpaces: 100 - tok.strongSpaceA.int*10 else: 0)

  case tok.tokType
  of tkOpr:
    let L = tok.ident.s.len
    let relevantChar = tok.ident.s[0]

    # arrow like?
    if L > 1 and tok.ident.s[L-1] == '>' and
      tok.ident.s[L-2] in {'-', '~', '='}: return considerStrongSpaces(1)

    template considerAsgn(value: untyped) =
      result = if tok.ident.s[L-1] == '=': 1 else: value

    case relevantChar
    of '$', '^': considerAsgn(10)
    of '*', '%', '/', '\\': considerAsgn(9)
    of '~': result = 8
    of '+', '-', '|': considerAsgn(8)
    of '&': considerAsgn(7)
    of '=', '<', '>', '!': result = 5
    of '.': considerAsgn(6)
    of '?': result = 2
    else: considerAsgn(2)
  of tkDiv, tkMod, tkShl, tkShr: result = 9
  of tkIn, tkNotin, tkIs, tkIsnot, tkNot, tkOf, tkAs: result = 5
  of tkDotDot: result = 6
  of tkAnd: result = 4
  of tkOr, tkXor, tkPtr, tkRef: result = 3
  else: return -10
  result = considerStrongSpaces(result)

proc isOperator(tok: TToken): bool =
  ## Determines if the given token is an operator type token.
  tok.tokType in {tkOpr, tkDiv, tkMod, tkShl, tkShr, tkIn, tkNotin, tkIs,
                  tkIsnot, tkNot, tkOf, tkAs, tkDotDot, tkAnd, tkOr, tkXor}

proc isUnary(p: TParser): bool =
  ## Check if the current parser token is a unary operator
  if p.tok.tokType in {tkOpr, tkDotDot} and
     p.tok.strongSpaceB == 0 and
     p.tok.strongSpaceA > 0:
      result = true
      # versions prior to 0.13.0 used to do this:
      when false:
        if p.strongSpaces:
          result = true
        else:
          parMessage(p, warnDeprecated,
            "will be parsed as unary operator; inconsistent spacing")

proc checkBinary(p: TParser) {.inline.} =
  ## Check if the current parser token is a binary operator.
  # we don't check '..' here as that's too annoying
  if p.strongSpaces and p.tok.tokType == tkOpr:
    if p.tok.strongSpaceB > 0 and p.tok.strongSpaceA != p.tok.strongSpaceB:
      parMessage(p, errGenerated,
                 "Number of spaces around '$#' not consistent" %
                 prettyTok(p.tok))
    elif p.tok.strongSpaceA notin {0,1,2,4,8}:
      parMessage(p, errGenerated, "Number of spaces must be 0,1,2,4 or 8")

#| module = stmt ^* (';' / IND{=})
#|
#| comma = ',' COMMENT?
#| semicolon = ';' COMMENT?
#| colon = ':' COMMENT?
#| colcom = ':' COMMENT?
#|
#| operator =  OP0 | OP1 | OP2 | OP3 | OP4 | OP5 | OP6 | OP7 | OP8 | OP9
#|          | 'or' | 'xor' | 'and'
#|          | 'is' | 'isnot' | 'in' | 'notin' | 'of'
#|          | 'div' | 'mod' | 'shl' | 'shr' | 'not' | 'static' | '..'
#|
#| prefixOperator = operator
#|
#| optInd = COMMENT?
#| optPar = (IND{>} | IND{=})?
#|
#| simpleExpr = arrowExpr (OP0 optInd arrowExpr)* pragma?
#| arrowExpr = assignExpr (OP1 optInd assignExpr)*
#| assignExpr = orExpr (OP2 optInd orExpr)*
#| orExpr = andExpr (OP3 optInd andExpr)*
#| andExpr = cmpExpr (OP4 optInd cmpExpr)*
#| cmpExpr = sliceExpr (OP5 optInd sliceExpr)*
#| sliceExpr = ampExpr (OP6 optInd ampExpr)*
#| ampExpr = plusExpr (OP7 optInd plusExpr)*
#| plusExpr = mulExpr (OP8 optInd mulExpr)*
#| mulExpr = dollarExpr (OP9 optInd dollarExpr)*
#| dollarExpr = primary (OP10 optInd primary)*

proc colcom(p: var TParser, n: PNode) =
  eat(p, tkColon)
  skipComment(p, n)

proc parseSymbol(p: var TParser, mode = smNormal): PNode =
  #| symbol = '`' (KEYW|IDENT|literal|(operator|'('|')'|'['|']'|'{'|'}'|'=')+)+ '`'
  #|        | IDENT | KEYW
  case p.tok.tokType
  of tkSymbol:
    result = newIdentNodeP(p.tok.ident, p)
    getTok(p)
  of tokKeywordLow..tokKeywordHigh:
    if p.tok.tokType == tkAddr or p.tok.tokType == tkType or mode == smAfterDot:
      # for backwards compatibility these 2 are always valid:
      result = newIdentNodeP(p.tok.ident, p)
      getTok(p)
    elif p.tok.tokType == tkNil and mode == smAllowNil:
      result = newNodeP(nkNilLit, p)
      getTok(p)
    else:
      parMessage(p, errIdentifierExpected, p.tok)
      result = ast.emptyNode
  of tkAccent:
    result = newNodeP(nkAccQuoted, p)
    getTok(p)
    # progress guaranteed
    while true:
      case p.tok.tokType
      of tkAccent:
        if result.len == 0:
          parMessage(p, errIdentifierExpected, p.tok)
        break
      of tkOpr, tkDot, tkDotDot, tkEquals, tkParLe..tkParDotRi:
        var accm = ""
        while p.tok.tokType in {tkOpr, tkDot, tkDotDot, tkEquals,
                                tkParLe..tkParDotRi}:
          accm.add(tokToStr(p.tok))
          getTok(p)
        result.add(newIdentNodeP(p.lex.cache.getIdent(accm), p))
      of tokKeywordLow..tokKeywordHigh, tkSymbol, tkIntLit..tkCharLit:
        result.add(newIdentNodeP(p.lex.cache.getIdent(tokToStr(p.tok)), p))
        getTok(p)
      else:
        parMessage(p, errIdentifierExpected, p.tok)
        break
    eat(p, tkAccent)
  else:
    parMessage(p, errIdentifierExpected, p.tok)
    # BUGFIX: We must consume a token here to prevent endless loops!
    # But: this really sucks for idetools and keywords, so we don't do it
    # if it is a keyword:
    #if not isKeyword(p.tok.tokType): getTok(p)
    result = ast.emptyNode

proc colonOrEquals(p: var TParser, a: PNode): PNode =
  if p.tok.tokType == tkColon:
    result = newNodeP(nkExprColonExpr, p)
    getTok(p)
    #optInd(p, result)
    addSon(result, a)
    addSon(result, parseExpr(p))
  elif p.tok.tokType == tkEquals:
    result = newNodeP(nkExprEqExpr, p)
    getTok(p)
    #optInd(p, result)
    addSon(result, a)
    addSon(result, parseExpr(p))
  else:
    result = a

proc exprColonEqExpr(p: var TParser): PNode =
  #| exprColonEqExpr = expr (':'|'=' expr)?
  var a = parseExpr(p)
  if p.tok.tokType == tkDo:
    result = postExprBlocks(p, a)
  else:
    result = colonOrEquals(p, a)

proc exprList(p: var TParser, endTok: TTokType, result: PNode) =
  #| exprList = expr ^+ comma
  getTok(p)
  optInd(p, result)
  # progress guaranteed
  while (p.tok.tokType != endTok) and (p.tok.tokType != tkEof):
    var a = parseExpr(p)
    addSon(result, a)
    if p.tok.tokType != tkComma: break
    getTok(p)
    optInd(p, a)

proc dotExpr(p: var TParser, a: PNode): PNode =
  #| dotExpr = expr '.' optInd symbol
  var info = p.parLineInfo
  getTok(p)
  result = newNodeI(nkDotExpr, info)
  optInd(p, result)
  addSon(result, a)
  addSon(result, parseSymbol(p, smAfterDot))

proc qualifiedIdent(p: var TParser): PNode =
  #| qualifiedIdent = symbol ('.' optInd symbol)?
  result = parseSymbol(p)
  if p.tok.tokType == tkDot: result = dotExpr(p, result)

proc exprColonEqExprListAux(p: var TParser, endTok: TTokType, result: PNode) =
  assert(endTok in {tkCurlyRi, tkCurlyDotRi, tkBracketRi, tkParRi})
  getTok(p)
  optInd(p, result)
  # progress guaranteed
  while p.tok.tokType != endTok and p.tok.tokType != tkEof:
    var a = exprColonEqExpr(p)
    addSon(result, a)
    if p.tok.tokType != tkComma: break
    getTok(p)
    skipComment(p, a)
  optPar(p)
  eat(p, endTok)

proc exprColonEqExprList(p: var TParser, kind: TNodeKind,
                         endTok: TTokType): PNode =
  #| exprColonEqExprList = exprColonEqExpr (comma exprColonEqExpr)* (comma)?
  result = newNodeP(kind, p)
  exprColonEqExprListAux(p, endTok, result)

proc setOrTableConstr(p: var TParser): PNode =
  #| setOrTableConstr = '{' ((exprColonEqExpr comma)* | ':' ) '}'
  result = newNodeP(nkCurly, p)
  getTok(p) # skip '{'
  optInd(p, result)
  if p.tok.tokType == tkColon:
    getTok(p) # skip ':'
    result.kind = nkTableConstr
  else:
    # progress guaranteed
    while p.tok.tokType notin {tkCurlyRi, tkEof}:
      var a = exprColonEqExpr(p)
      if a.kind == nkExprColonExpr: result.kind = nkTableConstr
      addSon(result, a)
      if p.tok.tokType != tkComma: break
      getTok(p)
      skipComment(p, a)
  optPar(p)
  eat(p, tkCurlyRi) # skip '}'

proc parseCast(p: var TParser): PNode =
  #| castExpr = 'cast' '[' optInd typeDesc optPar ']' '(' optInd expr optPar ')'
  result = newNodeP(nkCast, p)
  getTok(p)
  eat(p, tkBracketLe)
  optInd(p, result)
  addSon(result, parseTypeDesc(p))
  optPar(p)
  eat(p, tkBracketRi)
  eat(p, tkParLe)
  optInd(p, result)
  addSon(result, parseExpr(p))
  optPar(p)
  eat(p, tkParRi)

proc setBaseFlags(n: PNode, base: TNumericalBase) =
  case base
  of base10: discard
  of base2: incl(n.flags, nfBase2)
  of base8: incl(n.flags, nfBase8)
  of base16: incl(n.flags, nfBase16)

proc parseGStrLit(p: var TParser, a: PNode): PNode =
  case p.tok.tokType
  of tkGStrLit:
    result = newNodeP(nkCallStrLit, p)
    addSon(result, a)
    addSon(result, newStrNodeP(nkRStrLit, p.tok.literal, p))
    getTok(p)
  of tkGTripleStrLit:
    result = newNodeP(nkCallStrLit, p)
    addSon(result, a)
    addSon(result, newStrNodeP(nkTripleStrLit, p.tok.literal, p))
    getTok(p)
  else:
    result = a

type
  TPrimaryMode = enum pmNormal, pmTypeDesc, pmTypeDef, pmSkipSuffix

proc complexOrSimpleStmt(p: var TParser): PNode
proc simpleExpr(p: var TParser, mode = pmNormal): PNode

proc semiStmtList(p: var TParser, result: PNode) =
  inc p.inSemiStmtList
  result.add(complexOrSimpleStmt(p))
  # progress guaranteed
  while p.tok.tokType == tkSemiColon:
    getTok(p)
    optInd(p, result)
    result.add(complexOrSimpleStmt(p))
  dec p.inSemiStmtList
  result.kind = nkStmtListExpr

proc parsePar(p: var TParser): PNode =
  #| parKeyw = 'discard' | 'include' | 'if' | 'while' | 'case' | 'try'
  #|         | 'finally' | 'except' | 'for' | 'block' | 'const' | 'let'
  #|         | 'when' | 'var' | 'mixin'
  #| par = '(' optInd
  #|           ( &parKeyw complexOrSimpleStmt ^+ ';'
  #|           | ';' complexOrSimpleStmt ^+ ';'
  #|           | pragmaStmt
  #|           | simpleExpr ( ('=' expr (';' complexOrSimpleStmt ^+ ';' )? )
  #|                        | (':' expr (',' exprColonEqExpr     ^+ ',' )? ) ) )
  #|           optPar ')'
  #
  # unfortunately it's ambiguous: (expr: expr) vs (exprStmt); however a
  # leading ';' could be used to enforce a 'stmt' context ...
  result = newNodeP(nkPar, p)
  getTok(p)
  optInd(p, result)
  if p.tok.tokType in {tkDiscard, tkInclude, tkIf, tkWhile, tkCase,
                       tkTry, tkDefer, tkFinally, tkExcept, tkFor, tkBlock,
                       tkConst, tkLet, tkWhen, tkVar,
                       tkMixin}:
    # XXX 'bind' used to be an expression, so we exclude it here;
    # tests/reject/tbind2 fails otherwise.
    semiStmtList(p, result)
  elif p.tok.tokType == tkSemiColon:
    # '(;' enforces 'stmt' context:
    getTok(p)
    optInd(p, result)
    semiStmtList(p, result)
  elif p.tok.tokType == tkCurlyDotLe:
    result.add(parseStmtPragma(p))
  elif p.tok.tokType != tkParRi:
    var a = simpleExpr(p)
    if p.tok.tokType == tkDo:
      result = postExprBlocks(p, a)
    elif p.tok.tokType == tkEquals:
      # special case: allow assignments
      let asgn = newNodeP(nkAsgn, p)
      getTok(p)
      optInd(p, result)
      let b = parseExpr(p)
      asgn.add a
      asgn.add b
      result.add(asgn)
      if p.tok.tokType == tkSemiColon:
        semiStmtList(p, result)
    elif p.tok.tokType == tkSemiColon:
      # stmt context:
      result.add(a)
      semiStmtList(p, result)
    else:
      a = colonOrEquals(p, a)
      result.add(a)
      if p.tok.tokType == tkComma:
        getTok(p)
        skipComment(p, a)
        # progress guaranteed
        while p.tok.tokType != tkParRi and p.tok.tokType != tkEof:
          var a = exprColonEqExpr(p)
          addSon(result, a)
          if p.tok.tokType != tkComma: break
          getTok(p)
          skipComment(p, a)
  optPar(p)
  eat(p, tkParRi)

proc identOrLiteral(p: var TParser, mode: TPrimaryMode): PNode =
  #| literal = | INT_LIT | INT8_LIT | INT16_LIT | INT32_LIT | INT64_LIT
  #|           | UINT_LIT | UINT8_LIT | UINT16_LIT | UINT32_LIT | UINT64_LIT
  #|           | FLOAT_LIT | FLOAT32_LIT | FLOAT64_LIT
  #|           | STR_LIT | RSTR_LIT | TRIPLESTR_LIT
  #|           | CHAR_LIT
  #|           | NIL
  #| generalizedLit = GENERALIZED_STR_LIT | GENERALIZED_TRIPLESTR_LIT
  #| identOrLiteral = generalizedLit | symbol | literal
  #|                | par | arrayConstr | setOrTableConstr
  #|                | castExpr
  #| tupleConstr = '(' optInd (exprColonEqExpr comma?)* optPar ')'
  #| arrayConstr = '[' optInd (exprColonEqExpr comma?)* optPar ']'
  case p.tok.tokType
  of tkSymbol, tkType, tkAddr:
    result = newIdentNodeP(p.tok.ident, p)
    getTok(p)
    result = parseGStrLit(p, result)
  of tkAccent:
    result = parseSymbol(p)       # literals
  of tkIntLit:
    result = newIntNodeP(nkIntLit, p.tok.iNumber, p)
    setBaseFlags(result, p.tok.base)
    getTok(p)
  of tkInt8Lit:
    result = newIntNodeP(nkInt8Lit, p.tok.iNumber, p)
    setBaseFlags(result, p.tok.base)
    getTok(p)
  of tkInt16Lit:
    result = newIntNodeP(nkInt16Lit, p.tok.iNumber, p)
    setBaseFlags(result, p.tok.base)
    getTok(p)
  of tkInt32Lit:
    result = newIntNodeP(nkInt32Lit, p.tok.iNumber, p)
    setBaseFlags(result, p.tok.base)
    getTok(p)
  of tkInt64Lit:
    result = newIntNodeP(nkInt64Lit, p.tok.iNumber, p)
    setBaseFlags(result, p.tok.base)
    getTok(p)
  of tkUIntLit:
    result = newIntNodeP(nkUIntLit, p.tok.iNumber, p)
    setBaseFlags(result, p.tok.base)
    getTok(p)
  of tkUInt8Lit:
    result = newIntNodeP(nkUInt8Lit, p.tok.iNumber, p)
    setBaseFlags(result, p.tok.base)
    getTok(p)
  of tkUInt16Lit:
    result = newIntNodeP(nkUInt16Lit, p.tok.iNumber, p)
    setBaseFlags(result, p.tok.base)
    getTok(p)
  of tkUInt32Lit:
    result = newIntNodeP(nkUInt32Lit, p.tok.iNumber, p)
    setBaseFlags(result, p.tok.base)
    getTok(p)
  of tkUInt64Lit:
    result = newIntNodeP(nkUInt64Lit, p.tok.iNumber, p)
    setBaseFlags(result, p.tok.base)
    getTok(p)
  of tkFloatLit:
    result = newFloatNodeP(nkFloatLit, p.tok.fNumber, p)
    setBaseFlags(result, p.tok.base)
    getTok(p)
  of tkFloat32Lit:
    result = newFloatNodeP(nkFloat32Lit, p.tok.fNumber, p)
    setBaseFlags(result, p.tok.base)
    getTok(p)
  of tkFloat64Lit:
    result = newFloatNodeP(nkFloat64Lit, p.tok.fNumber, p)
    setBaseFlags(result, p.tok.base)
    getTok(p)
  of tkFloat128Lit:
    result = newFloatNodeP(nkFloat128Lit, p.tok.fNumber, p)
    setBaseFlags(result, p.tok.base)
    getTok(p)
  of tkStrLit:
    result = newStrNodeP(nkStrLit, p.tok.literal, p)
    getTok(p)
  of tkRStrLit:
    result = newStrNodeP(nkRStrLit, p.tok.literal, p)
    getTok(p)
  of tkTripleStrLit:
    result = newStrNodeP(nkTripleStrLit, p.tok.literal, p)
    getTok(p)
  of tkCharLit:
    result = newIntNodeP(nkCharLit, ord(p.tok.literal[0]), p)
    getTok(p)
  of tkNil:
    result = newNodeP(nkNilLit, p)
    getTok(p)
  of tkParLe:
    # () constructor
    if mode in {pmTypeDesc, pmTypeDef}:
      result = exprColonEqExprList(p, nkPar, tkParRi)
    else:
      result = parsePar(p)
  of tkCurlyLe:
    # {} constructor
    result = setOrTableConstr(p)
  of tkBracketLe:
    # [] constructor
    result = exprColonEqExprList(p, nkBracket, tkBracketRi)
  of tkCast:
    result = parseCast(p)
  else:
    parMessage(p, errExprExpected, p.tok)
    getTok(p)  # we must consume a token here to prevend endless loops!
    result = ast.emptyNode

proc namedParams(p: var TParser, callee: PNode,
                 kind: TNodeKind, endTok: TTokType): PNode =
  let a = callee
  result = newNodeP(kind, p)
  addSon(result, a)
  # progress guaranteed
  exprColonEqExprListAux(p, endTok, result)

proc primarySuffix(p: var TParser, r: PNode, baseIndent: int): PNode =
  #| primarySuffix = '(' (exprColonEqExpr comma?)* ')' doBlocks?
  #|       | doBlocks
  #|       | '.' optInd symbol generalizedLit?
  #|       | '[' optInd indexExprList optPar ']'
  #|       | '{' optInd indexExprList optPar '}'
  #|       | &( '`'|IDENT|literal|'cast'|'addr'|'type') expr # command syntax
  result = r

  template somePar() =
    if p.tok.strongSpaceA > 0:
      if p.strongSpaces:
        break
      else:
        parMessage(p, warnDeprecated,
          "a [b] will be parsed as command syntax; spacing")
  # progress guaranteed
  while p.tok.indent < 0 or
       (p.tok.tokType == tkDot and p.tok.indent >= baseIndent):
    case p.tok.tokType
    of tkParLe:
      # progress guaranteed
      somePar()
      result = namedParams(p, result, nkCall, tkParRi)
      if result.len > 1 and result.sons[1].kind == nkExprColonExpr:
        result.kind = nkObjConstr
    of tkDot:
      # progress guaranteed
      result = dotExpr(p, result)
      result = parseGStrLit(p, result)
    of tkBracketLe:
      # progress guaranteed
      somePar()
      result = namedParams(p, result, nkBracketExpr, tkBracketRi)
    of tkCurlyLe:
      # progress guaranteed
      somePar()
      result = namedParams(p, result, nkCurlyExpr, tkCurlyRi)
    of tkSymbol, tkAccent, tkIntLit..tkCharLit, tkNil, tkCast, tkAddr, tkType:
      if p.inPragma == 0:
        # actually parsing {.push hints:off.} as {.push(hints:off).} is a sweet
        # solution, but pragmas.nim can't handle that
        let a = result
        result = newNodeP(nkCommand, p)
        addSon(result, a)
        when true:
          # progress NOT guaranteed
          p.hasProgress = false
          addSon result, parseExpr(p)
          if not p.hasProgress: break
        else:
          while p.tok.tokType != tkEof:
            let x = parseExpr(p)
            addSon(result, x)
            if p.tok.tokType != tkComma: break
            getTok(p)
            optInd(p, x)
          result = postExprBlocks(p, result)
      break
    else:
      break

proc primary(p: var TParser, mode: TPrimaryMode): PNode
proc simpleExprAux(p: var TParser, limit: int, mode: TPrimaryMode): PNode

proc parseOperators(p: var TParser, headNode: PNode,
                    limit: int, mode: TPrimaryMode): PNode =
  result = headNode
  # expand while operators have priorities higher than 'limit'
  var opPrec = getPrecedence(p.tok, p.strongSpaces)
  let modeB = if mode == pmTypeDef: pmTypeDesc else: mode
  # the operator itself must not start on a new line:
  # progress guaranteed
  while opPrec >= limit and p.tok.indent < 0 and not isUnary(p):
    checkBinary(p)
    var leftAssoc = 1-ord(isRightAssociative(p.tok))
    var a = newNodeP(nkInfix, p)
    var opNode = newIdentNodeP(p.tok.ident, p) # skip operator:
    getTok(p)
    optInd(p, a)
    # read sub-expression with higher priority:
    var b = simpleExprAux(p, opPrec + leftAssoc, modeB)
    addSon(a, opNode)
    addSon(a, result)
    addSon(a, b)
    result = a
    opPrec = getPrecedence(p.tok, p.strongSpaces)

proc simpleExprAux(p: var TParser, limit: int, mode: TPrimaryMode): PNode =
  result = primary(p, mode)
  if p.tok.tokType == tkCurlyDotLe and (p.tok.indent < 0 or realInd(p)) and
     mode == pmNormal:
    var pragmaExp = newNodeP(nkPragmaExpr, p)
    pragmaExp.addSon result
    pragmaExp.addSon p.parsePragma
    result = pragmaExp
  result = parseOperators(p, result, limit, mode)

proc simpleExpr(p: var TParser, mode = pmNormal): PNode =
  result = simpleExprAux(p, -1, mode)

proc parseIfExpr(p: var TParser, kind: TNodeKind): PNode =
  #| condExpr = expr colcom expr optInd
  #|         ('elif' expr colcom expr optInd)*
  #|          'else' colcom expr
  #| ifExpr = 'if' condExpr
  #| whenExpr = 'when' condExpr
  result = newNodeP(kind, p)
  while true:
    getTok(p)                 # skip `if`, `elif`
    var branch = newNodeP(nkElifExpr, p)
    addSon(branch, parseExpr(p))
    colcom(p, branch)
    addSon(branch, parseExpr(p))
    optInd(p, branch)
    addSon(result, branch)
    if p.tok.tokType != tkElif: break
  var branch = newNodeP(nkElseExpr, p)
  eat(p, tkElse)
  colcom(p, branch)
  addSon(branch, parseExpr(p))
  addSon(result, branch)

proc parsePragma(p: var TParser): PNode =
  #| pragma = '{.' optInd (exprColonExpr comma?)* optPar ('.}' | '}')
  result = newNodeP(nkPragma, p)
  inc p.inPragma
  getTok(p)
  optInd(p, result)
  while p.tok.tokType notin {tkCurlyDotRi, tkCurlyRi, tkEof}:
    p.hasProgress = false
    var a = exprColonEqExpr(p)
    if not p.hasProgress: break
    addSon(result, a)
    if p.tok.tokType == tkComma:
      getTok(p)
      skipComment(p, a)
  optPar(p)
  if p.tok.tokType in {tkCurlyDotRi, tkCurlyRi}: getTok(p)
  else: parMessage(p, errTokenExpected, ".}")
  dec p.inPragma

proc identVis(p: var TParser; allowDot=false): PNode =
  #| identVis = symbol opr?  # postfix position
  #| identVisDot = symbol '.' optInd symbol opr?
  var a = parseSymbol(p)
  if p.tok.tokType == tkOpr:
    result = newNodeP(nkPostfix, p)
    addSon(result, newIdentNodeP(p.tok.ident, p))
    addSon(result, a)
    getTok(p)
  elif p.tok.tokType == tkDot and allowDot:
    result = dotExpr(p, a)
  else:
    result = a

proc identWithPragma(p: var TParser; allowDot=false): PNode =
  #| identWithPragma = identVis pragma?
  #| identWithPragmaDot = identVisDot pragma?
  var a = identVis(p, allowDot)
  if p.tok.tokType == tkCurlyDotLe:
    result = newNodeP(nkPragmaExpr, p)
    addSon(result, a)
    addSon(result, parsePragma(p))
  else:
    result = a

type
  TDeclaredIdentFlag = enum
    withPragma,               # identifier may have pragma
    withBothOptional          # both ':' and '=' parts are optional
    withDot                   # allow 'var ident.ident = value'
  TDeclaredIdentFlags = set[TDeclaredIdentFlag]

proc parseIdentColonEquals(p: var TParser, flags: TDeclaredIdentFlags): PNode =
  #| declColonEquals = identWithPragma (comma identWithPragma)* comma?
  #|                   (':' optInd typeDesc)? ('=' optInd expr)?
  #| identColonEquals = ident (comma ident)* comma?
  #|      (':' optInd typeDesc)? ('=' optInd expr)?)
  var a: PNode
  result = newNodeP(nkIdentDefs, p)
  # progress guaranteed
  while true:
    case p.tok.tokType
    of tkSymbol, tkAccent:
      if withPragma in flags: a = identWithPragma(p, allowDot=withdot in flags)
      else: a = parseSymbol(p)
      if a.kind == nkEmpty: return
    else: break
    addSon(result, a)
    if p.tok.tokType != tkComma: break
    getTok(p)
    optInd(p, a)
  if p.tok.tokType == tkColon:
    getTok(p)
    optInd(p, result)
    addSon(result, parseTypeDesc(p))
  else:
    addSon(result, ast.emptyNode)
    if p.tok.tokType != tkEquals and withBothOptional notin flags:
      parMessage(p, errColonOrEqualsExpected, p.tok)
  if p.tok.tokType == tkEquals:
    getTok(p)
    optInd(p, result)
    addSon(result, parseExpr(p))
  else:
    addSon(result, ast.emptyNode)

proc parseTuple(p: var TParser, indentAllowed = false): PNode =
  #| inlTupleDecl = 'tuple'
  #|     [' optInd  (identColonEquals (comma/semicolon)?)*  optPar ']'
  #| extTupleDecl = 'tuple'
  #|     COMMENT? (IND{>} identColonEquals (IND{=} identColonEquals)*)?
  #| tupleClass = 'tuple'
  result = newNodeP(nkTupleTy, p)
  getTok(p)
  if p.tok.tokType == tkBracketLe:
    getTok(p)
    optInd(p, result)
    # progress guaranteed
    while p.tok.tokType in {tkSymbol, tkAccent}:
      var a = parseIdentColonEquals(p, {})
      addSon(result, a)
      if p.tok.tokType notin {tkComma, tkSemiColon}: break
      getTok(p)
      skipComment(p, a)
    optPar(p)
    eat(p, tkBracketRi)
  elif indentAllowed:
    skipComment(p, result)
    if realInd(p):
      withInd(p):
        rawSkipComment(p, result)
        # progress guaranteed
        while true:
          case p.tok.tokType
          of tkSymbol, tkAccent:
            var a = parseIdentColonEquals(p, {})
            if p.tok.indent < 0 or p.tok.indent >= p.currInd:
              rawSkipComment(p, a)
            addSon(result, a)
          of tkEof: break
          else:
            parMessage(p, errIdentifierExpected, p.tok)
            break
          if not sameInd(p): break
  else:
    result = newNodeP(nkTupleClassTy, p)

proc parseParamList(p: var TParser, retColon = true): PNode =
  #| paramList = '(' declColonEquals ^* (comma/semicolon) ')'
  #| paramListArrow = paramList? ('->' optInd typeDesc)?
  #| paramListColon = paramList? (':' optInd typeDesc)?
  var a: PNode
  result = newNodeP(nkFormalParams, p)
  addSon(result, ast.emptyNode) # return type
  let hasParLe = p.tok.tokType == tkParLe and p.tok.indent < 0
  if hasParLe:
    getTok(p)
    optInd(p, result)
    # progress guaranteed
    while true:
      case p.tok.tokType
      of tkSymbol, tkAccent:
        a = parseIdentColonEquals(p, {withBothOptional, withPragma})
      of tkParRi:
        break
      else:
        parMessage(p, errTokenExpected, ")")
        break
      addSon(result, a)
      if p.tok.tokType notin {tkComma, tkSemiColon}: break
      getTok(p)
      skipComment(p, a)
    optPar(p)
    eat(p, tkParRi)
  let hasRet = if retColon: p.tok.tokType == tkColon
               else: p.tok.tokType == tkOpr and p.tok.ident.s == "->"
  if hasRet and p.tok.indent < 0:
    getTok(p)
    optInd(p, result)
    result.sons[0] = parseTypeDesc(p)
  elif not retColon and not hasParle:
    # Mark as "not there" in order to mark for deprecation in the semantic pass:
    result = ast.emptyNode

proc optPragmas(p: var TParser): PNode =
  if p.tok.tokType == tkCurlyDotLe and (p.tok.indent < 0 or realInd(p)):
    result = parsePragma(p)
  else:
    result = ast.emptyNode

proc parseDoBlock(p: var TParser; info: TLineInfo): PNode =
  #| doBlock = 'do' paramListArrow pragmas? colcom stmt
  let params = parseParamList(p, retColon=false)
  let pragmas = optPragmas(p)
  colcom(p, result)
  result = parseStmt(p)
  if params.kind != nkEmpty:
    result = newProcNode(nkDo, info, result, params = params, pragmas = pragmas)

proc parseProcExpr(p: var TParser, isExpr: bool): PNode =
  #| procExpr = 'proc' paramListColon pragmas? ('=' COMMENT? stmt)?
  # either a proc type or a anonymous proc
  let info = parLineInfo(p)
  getTok(p)
  let hasSignature = p.tok.tokType in {tkParLe, tkColon} and p.tok.indent < 0
  let params = parseParamList(p)
  let pragmas = optPragmas(p)
  if p.tok.tokType == tkEquals and isExpr:
    getTok(p)
    skipComment(p, result)
    result = newProcNode(nkLambda, info, parseStmt(p),
                         params = params,
                         pragmas = pragmas)
  else:
    result = newNodeI(nkProcTy, info)
    if hasSignature:
      addSon(result, params)
      addSon(result, pragmas)

proc isExprStart(p: TParser): bool =
  case p.tok.tokType
  of tkSymbol, tkAccent, tkOpr, tkNot, tkNil, tkCast, tkIf,
     tkProc, tkIterator, tkBind, tkAddr,
     tkParLe, tkBracketLe, tkCurlyLe, tkIntLit..tkCharLit, tkVar, tkRef, tkPtr,
     tkTuple, tkObject, tkType, tkWhen, tkCase, tkOut:
    result = true
  else: result = false

proc parseSymbolList(p: var TParser, result: PNode) =
  # progress guaranteed
  while true:
    var s = parseSymbol(p, smAllowNil)
    if s.kind == nkEmpty: break
    addSon(result, s)
    if p.tok.tokType != tkComma: break
    getTok(p)
    optInd(p, s)

proc parseTypeDescKAux(p: var TParser, kind: TNodeKind,
                       mode: TPrimaryMode): PNode =
  #| distinct = 'distinct' optInd typeDesc
  result = newNodeP(kind, p)
  getTok(p)
  optInd(p, result)
  if not isOperator(p.tok) and isExprStart(p):
    addSon(result, primary(p, mode))
  if kind == nkDistinctTy and p.tok.tokType in {tkWith, tkWithout}:
    let nodeKind = if p.tok.tokType == tkWith: nkWith
                   else: nkWithout
    getTok(p)
    let list = newNodeP(nodeKind, p)
    result.addSon list
    parseSymbolList(p, list)

proc parseExpr(p: var TParser): PNode =
  #| expr = (ifExpr
  #|       | whenExpr
  #|       | caseExpr
  #|       | tryExpr)
  #|       / simpleExpr
  case p.tok.tokType:
  of tkIf: result = parseIfExpr(p, nkIfExpr)
  of tkWhen: result = parseIfExpr(p, nkWhenExpr)
  of tkCase: result = parseCase(p)
  of tkTry: result = parseTry(p, isExpr=true)
  else: result = simpleExpr(p)

proc parseEnum(p: var TParser): PNode
proc parseObject(p: var TParser): PNode
proc parseTypeClass(p: var TParser): PNode

proc primary(p: var TParser, mode: TPrimaryMode): PNode =
  #| typeKeyw = 'var' | 'out' | 'ref' | 'ptr' | 'shared' | 'tuple'
  #|          | 'proc' | 'iterator' | 'distinct' | 'object' | 'enum'
  #| primary = typeKeyw typeDescK
  #|         /  prefixOperator* identOrLiteral primarySuffix*
  #|         / 'static' primary
  #|         / 'bind' primary
  if isOperator(p.tok):
    let isSigil = isSigilLike(p.tok)
    result = newNodeP(nkPrefix, p)
    var a = newIdentNodeP(p.tok.ident, p)
    addSon(result, a)
    getTok(p)
    optInd(p, a)
    if isSigil:
      #XXX prefix operators
      let baseInd = p.lex.currLineIndent
      addSon(result, primary(p, pmSkipSuffix))
      result = primarySuffix(p, result, baseInd)
    else:
      addSon(result, primary(p, pmNormal))
    return

  case p.tok.tokType:
  of tkTuple: result = parseTuple(p, mode == pmTypeDef)
  of tkProc: result = parseProcExpr(p, mode notin {pmTypeDesc, pmTypeDef})
  of tkIterator:
    when false:
      if mode in {pmTypeDesc, pmTypeDef}:
        result = parseProcExpr(p, false)
        result.kind = nkIteratorTy
      else:
        # no anon iterators for now:
        parMessage(p, errExprExpected, p.tok)
        getTok(p)  # we must consume a token here to prevend endless loops!
        result = ast.emptyNode
    else:
      result = parseProcExpr(p, mode notin {pmTypeDesc, pmTypeDef})
      if result.kind == nkLambda: result.kind = nkIteratorDef
      else: result.kind = nkIteratorTy
  of tkEnum:
    if mode == pmTypeDef:
      result = parseEnum(p)
    else:
      result = newNodeP(nkEnumTy, p)
      getTok(p)
  of tkObject:
    if mode == pmTypeDef:
      result = parseObject(p)
    else:
      result = newNodeP(nkObjectTy, p)
      getTok(p)
  of tkGeneric, tkConcept:
    if mode == pmTypeDef:
      let wasGeneric = p.tok.tokType == tkGeneric
      result = parseTypeClass(p)
      # hack so that it's remembered and can be marked as deprecated in
      # sem'check:
      if wasGeneric: result.flags.incl nfBase2
    else:
      parMessage(p, errInvalidToken, p.tok)
  of tkStatic:
    let info = parLineInfo(p)
    getTokNoInd(p)
    let next = primary(p, pmNormal)
    if next.kind == nkBracket and next.sonsLen == 1:
      result = newNode(nkStaticTy, info, @[next.sons[0]])
    else:
      result = newNode(nkStaticExpr, info, @[next])
  of tkBind:
    result = newNodeP(nkBind, p)
    getTok(p)
    optInd(p, result)
    addSon(result, primary(p, pmNormal))
  of tkVar: result = parseTypeDescKAux(p, nkVarTy, mode)
  of tkOut: result = parseTypeDescKAux(p, nkVarTy, mode)
  of tkRef: result = parseTypeDescKAux(p, nkRefTy, mode)
  of tkPtr: result = parseTypeDescKAux(p, nkPtrTy, mode)
  of tkDistinct: result = parseTypeDescKAux(p, nkDistinctTy, mode)
  else:
    let baseInd = p.lex.currLineIndent
    result = identOrLiteral(p, mode)
    if mode != pmSkipSuffix:
      result = primarySuffix(p, result, baseInd)

proc parseTypeDesc(p: var TParser): PNode =
  #| typeDesc = simpleExpr
  result = simpleExpr(p, pmTypeDesc)

proc parseTypeDefAux(p: var TParser): PNode =
  #| typeDefAux = simpleExpr
  #|            | 'concept' typeClass
  result = simpleExpr(p, pmTypeDef)

proc makeCall(n: PNode): PNode =
  ## Creates a call if the given node isn't already a call.
  if n.kind in nkCallKinds:
    result = n
  else:
    result = newNodeI(nkCall, n.info)
    result.add n

proc postExprBlocks(p: var TParser, x: PNode): PNode =
  #| postExprBlocks = ':' stmt? ( IND{=} doBlock
  #|                            | IND{=} 'of' exprList ':' stmt
  #|                            | IND{=} 'elif' expr ':' stmt
  #|                            | IND{=} 'except' exprList ':' stmt
  #|                            | IND{=} 'else' ':' stmt )*
  result = x
  if p.tok.indent >= 0: return

  var
    openingParams = emptyNode
    openingPragmas = emptyNode

  if p.tok.tokType == tkDo:
    getTok(p)
    openingParams = parseParamList(p, retColon=false)
    openingPragmas = optPragmas(p)

  if p.tok.tokType == tkColon:
    result = makeCall(result)
    getTok(p)
    skipComment(p, result)
    if p.tok.tokType notin {tkOf, tkElif, tkElse, tkExcept}:
      var stmtList = newNodeP(nkStmtList, p)
      stmtList.add parseStmt(p)
      # to keep backwards compatibility (see tests/vm/tstringnil)
      if stmtList[0].kind == nkStmtList: stmtList = stmtList[0]

      stmtList.flags.incl nfBlockArg
      if openingParams.kind != nkEmpty:
        result.add newProcNode(nkDo, stmtList.info, stmtList,
                               params = openingParams, pragmas = openingPragmas)
      else:
        result.add stmtList

    while sameInd(p):
      var nextBlock: PNode
      let nextToken = p.tok.tokType
      if nextToken == tkDo:
        let info = parLineInfo(p)
        getTok(p)
        nextBlock = parseDoBlock(p, info)
      else:
        case nextToken:
        of tkOf:
          nextBlock = newNodeP(nkOfBranch, p)
          exprList(p, tkColon, nextBlock)
        of tkElif:
          nextBlock = newNodeP(nkElifBranch, p)
          getTok(p)
          optInd(p, nextBlock)
          nextBlock.addSon parseExpr(p)
        of tkExcept:
          nextBlock = newNodeP(nkExceptBranch, p)
          exprList(p, tkColon, nextBlock)
        of tkElse:
          nextBlock = newNodeP(nkElse, p)
          getTok(p)
        else: break
        eat(p, tkColon)
        nextBlock.addSon parseStmt(p)

      nextBlock.flags.incl nfBlockArg
      result.add nextBlock

      if nextBlock.kind == nkElse: break
  else:
    if openingParams.kind != nkEmpty:
      parMessage(p, errTokenExpected, ":")

proc parseExprStmt(p: var TParser): PNode =
  #| exprStmt = simpleExpr
  #|          (( '=' optInd expr colonBody? )
  #|          / ( expr ^+ comma
  #|              doBlocks
  #|               / macroColon
  #|            ))?
  var a = simpleExpr(p)
  if p.tok.tokType == tkEquals:
    result = newNodeP(nkAsgn, p)
    getTok(p)
    optInd(p, result)
    var b = parseExpr(p)
    b = postExprBlocks(p, b)
    addSon(result, a)
    addSon(result, b)
  else:
    # simpleExpr parsed 'p a' from 'p a, b'?
    if p.tok.indent < 0 and p.tok.tokType == tkComma and a.kind == nkCommand:
      result = a
      while true:
        getTok(p)
        optInd(p, result)
        var e = parseExpr(p)
        addSon(result, e)
        if p.tok.tokType != tkComma: break
    elif p.tok.indent < 0 and isExprStart(p):
      result = newNode(nkCommand, a.info, @[a])
      while true:
        var e = parseExpr(p)
        addSon(result, e)
        if p.tok.tokType != tkComma: break
        getTok(p)
        optInd(p, result)
    else:
      result = a
    result = postExprBlocks(p, result)

proc parseModuleName(p: var TParser, kind: TNodeKind): PNode =
  result = parseExpr(p)
  when false:
    # parseExpr already handles 'as' syntax ...
    if p.tok.tokType == tkAs and kind == nkImportStmt:
      let a = result
      result = newNodeP(nkImportAs, p)
      getTok(p)
      result.add(a)
      result.add(parseExpr(p))

proc parseImport(p: var TParser, kind: TNodeKind): PNode =
  #| importStmt = 'import' optInd expr
  #|               ((comma expr)*
  #|               / 'except' optInd (expr ^+ comma))
  result = newNodeP(kind, p)
  getTok(p)                   # skip `import` or `export`
  optInd(p, result)
  var a = parseModuleName(p, kind)
  addSon(result, a)
  if p.tok.tokType in {tkComma, tkExcept}:
    if p.tok.tokType == tkExcept:
      result.kind = succ(kind)
    getTok(p)
    optInd(p, result)
    while true:
      # was: while p.tok.tokType notin {tkEof, tkSad, tkDed}:
      p.hasProgress = false
      a = parseModuleName(p, kind)
      if a.kind == nkEmpty or not p.hasProgress: break
      addSon(result, a)
      if p.tok.tokType != tkComma: break
      getTok(p)
      optInd(p, a)
  #expectNl(p)

proc parseIncludeStmt(p: var TParser): PNode =
  #| includeStmt = 'include' optInd expr ^+ comma
  result = newNodeP(nkIncludeStmt, p)
  getTok(p)                   # skip `import` or `include`
  optInd(p, result)
  while true:
    # was: while p.tok.tokType notin {tkEof, tkSad, tkDed}:
    p.hasProgress = false
    var a = parseExpr(p)
    if a.kind == nkEmpty or not p.hasProgress: break
    addSon(result, a)
    if p.tok.tokType != tkComma: break
    getTok(p)
    optInd(p, a)
  #expectNl(p)

proc parseFromStmt(p: var TParser): PNode =
  #| fromStmt = 'from' moduleName 'import' optInd expr (comma expr)*
  result = newNodeP(nkFromStmt, p)
  getTok(p)                   # skip `from`
  optInd(p, result)
  var a = parseModuleName(p, nkImportStmt)
  addSon(result, a)           #optInd(p, a);
  eat(p, tkImport)
  optInd(p, result)
  while true:
    # p.tok.tokType notin {tkEof, tkSad, tkDed}:
    p.hasProgress = false
    a = parseExpr(p)
    if a.kind == nkEmpty or not p.hasProgress: break
    addSon(result, a)
    if p.tok.tokType != tkComma: break
    getTok(p)
    optInd(p, a)
  #expectNl(p)

proc parseReturnOrRaise(p: var TParser, kind: TNodeKind): PNode =
  #| returnStmt = 'return' optInd expr?
  #| raiseStmt = 'raise' optInd expr?
  #| yieldStmt = 'yield' optInd expr?
  #| discardStmt = 'discard' optInd expr?
  #| breakStmt = 'break' optInd expr?
  #| continueStmt = 'break' optInd expr?
  result = newNodeP(kind, p)
  getTok(p)
  if p.tok.tokType == tkComment:
    skipComment(p, result)
    addSon(result, ast.emptyNode)
  elif p.tok.indent >= 0 and p.tok.indent <= p.currInd or not isExprStart(p):
    # NL terminates:
    addSon(result, ast.emptyNode)
  else:
    var e = parseExpr(p)
    e = postExprBlocks(p, e)
    addSon(result, e)

proc parseIfOrWhen(p: var TParser, kind: TNodeKind): PNode =
  #| condStmt = expr colcom stmt COMMENT?
  #|            (IND{=} 'elif' expr colcom stmt)*
  #|            (IND{=} 'else' colcom stmt)?
  #| ifStmt = 'if' condStmt
  #| whenStmt = 'when' condStmt
  result = newNodeP(kind, p)
  while true:
    getTok(p)                 # skip `if`, `when`, `elif`
    var branch = newNodeP(nkElifBranch, p)
    optInd(p, branch)
    addSon(branch, parseExpr(p))
    colcom(p, branch)
    addSon(branch, parseStmt(p))
    skipComment(p, branch)
    addSon(result, branch)
    if p.tok.tokType != tkElif or not sameOrNoInd(p): break
  if p.tok.tokType == tkElse and sameOrNoInd(p):
    var branch = newNodeP(nkElse, p)
    eat(p, tkElse)
    colcom(p, branch)
    addSon(branch, parseStmt(p))
    addSon(result, branch)

proc parseWhile(p: var TParser): PNode =
  #| whileStmt = 'while' expr colcom stmt
  result = newNodeP(nkWhileStmt, p)
  getTok(p)
  optInd(p, result)
  addSon(result, parseExpr(p))
  colcom(p, result)
  addSon(result, parseStmt(p))

proc parseCase(p: var TParser): PNode =
  #| ofBranch = 'of' exprList colcom stmt
  #| ofBranches = ofBranch (IND{=} ofBranch)*
  #|                       (IND{=} 'elif' expr colcom stmt)*
  #|                       (IND{=} 'else' colcom stmt)?
  #| caseStmt = 'case' expr ':'? COMMENT?
  #|             (IND{>} ofBranches DED
  #|             | IND{=} ofBranches)
  var
    b: PNode
    inElif= false
    wasIndented = false
  result = newNodeP(nkCaseStmt, p)
  getTok(p)
  addSon(result, parseExpr(p))
  if p.tok.tokType == tkColon: getTok(p)
  skipComment(p, result)

  let oldInd = p.currInd
  if realInd(p):
    p.currInd = p.tok.indent
    wasIndented = true

  while sameInd(p):
    case p.tok.tokType
    of tkOf:
      if inElif: break
      b = newNodeP(nkOfBranch, p)
      exprList(p, tkColon, b)
    of tkElif:
      inElif = true
      b = newNodeP(nkElifBranch, p)
      getTok(p)
      optInd(p, b)
      addSon(b, parseExpr(p))
    of tkElse:
      b = newNodeP(nkElse, p)
      getTok(p)
    else: break
    colcom(p, b)
    addSon(b, parseStmt(p))
    addSon(result, b)
    if b.kind == nkElse: break

  if wasIndented:
    p.currInd = oldInd

proc parseTry(p: var TParser; isExpr: bool): PNode =
  #| tryStmt = 'try' colcom stmt &(IND{=}? 'except'|'finally')
  #|            (IND{=}? 'except' exprList colcom stmt)*
  #|            (IND{=}? 'finally' colcom stmt)?
  #| tryExpr = 'try' colcom stmt &(optInd 'except'|'finally')
  #|            (optInd 'except' exprList colcom stmt)*
  #|            (optInd 'finally' colcom stmt)?
  result = newNodeP(nkTryStmt, p)
  getTok(p)
  colcom(p, result)
  addSon(result, parseStmt(p))
  var b: PNode = nil
  while sameOrNoInd(p) or isExpr:
    case p.tok.tokType
    of tkExcept:
      b = newNodeP(nkExceptBranch, p)
      exprList(p, tkColon, b)
    of tkFinally:
      b = newNodeP(nkFinally, p)
      getTok(p)
    else: break
    colcom(p, b)
    addSon(b, parseStmt(p))
    addSon(result, b)
    if b.kind == nkFinally: break
  if b == nil: parMessage(p, errTokenExpected, "except")

proc parseExceptBlock(p: var TParser, kind: TNodeKind): PNode =
  #| exceptBlock = 'except' colcom stmt
  result = newNodeP(kind, p)
  getTok(p)
  colcom(p, result)
  addSon(result, parseStmt(p))

proc parseFor(p: var TParser): PNode =
  #| forStmt = 'for' (identWithPragma ^+ comma) 'in' expr colcom stmt
  result = newNodeP(nkForStmt, p)
  getTokNoInd(p)
  var a = identWithPragma(p)
  addSon(result, a)
  while p.tok.tokType == tkComma:
    getTok(p)
    optInd(p, a)
    a = identWithPragma(p)
    addSon(result, a)
  eat(p, tkIn)
  addSon(result, parseExpr(p))
  colcom(p, result)
  addSon(result, parseStmt(p))

proc parseBlock(p: var TParser): PNode =
  #| blockStmt = 'block' symbol? colcom stmt
  result = newNodeP(nkBlockStmt, p)
  getTokNoInd(p)
  if p.tok.tokType == tkColon: addSon(result, ast.emptyNode)
  else: addSon(result, parseSymbol(p))
  colcom(p, result)
  addSon(result, parseStmt(p))

proc parseStaticOrDefer(p: var TParser; k: TNodeKind): PNode =
  #| staticStmt = 'static' colcom stmt
  #| deferStmt = 'defer' colcom stmt
  result = newNodeP(k, p)
  getTok(p)
  colcom(p, result)
  addSon(result, parseStmt(p))

proc parseAsm(p: var TParser): PNode =
  #| asmStmt = 'asm' pragma? (STR_LIT | RSTR_LIT | TRIPLE_STR_LIT)
  result = newNodeP(nkAsmStmt, p)
  getTokNoInd(p)
  if p.tok.tokType == tkCurlyDotLe: addSon(result, parsePragma(p))
  else: addSon(result, ast.emptyNode)
  case p.tok.tokType
  of tkStrLit: addSon(result, newStrNodeP(nkStrLit, p.tok.literal, p))
  of tkRStrLit: addSon(result, newStrNodeP(nkRStrLit, p.tok.literal, p))
  of tkTripleStrLit: addSon(result,
                            newStrNodeP(nkTripleStrLit, p.tok.literal, p))
  else:
    parMessage(p, errStringLiteralExpected)
    addSon(result, ast.emptyNode)
    return
  getTok(p)

proc parseGenericParam(p: var TParser): PNode =
  #| genericParam = symbol (comma symbol)* (colon expr)? ('=' optInd expr)?
  var a: PNode
  result = newNodeP(nkIdentDefs, p)
  # progress guaranteed
  while true:
    case p.tok.tokType
    of tkIn, tkOut:
      let x = p.lex.cache.getIdent(if p.tok.tokType == tkIn: "in" else: "out")
      a = newNodeP(nkPrefix, p)
      a.addSon newIdentNodeP(x, p)
      getTok(p)
      expectIdent(p)
      a.addSon(parseSymbol(p))
    of tkSymbol, tkAccent:
      a = parseSymbol(p)
      if a.kind == nkEmpty: return
    else: break
    addSon(result, a)
    if p.tok.tokType != tkComma: break
    getTok(p)
    optInd(p, a)
  if p.tok.tokType == tkColon:
    getTok(p)
    optInd(p, result)
    addSon(result, parseExpr(p))
  else:
    addSon(result, ast.emptyNode)
  if p.tok.tokType == tkEquals:
    getTok(p)
    optInd(p, result)
    addSon(result, parseExpr(p))
  else:
    addSon(result, ast.emptyNode)

proc parseGenericParamList(p: var TParser): PNode =
  #| genericParamList = '[' optInd
  #|   genericParam ^* (comma/semicolon) optPar ']'
  result = newNodeP(nkGenericParams, p)
  getTok(p)
  optInd(p, result)
  # progress guaranteed
  while p.tok.tokType in {tkSymbol, tkAccent, tkIn, tkOut}:
    var a = parseGenericParam(p)
    addSon(result, a)
    if p.tok.tokType notin {tkComma, tkSemiColon}: break
    getTok(p)
    skipComment(p, a)
  optPar(p)
  eat(p, tkBracketRi)

proc parsePattern(p: var TParser): PNode =
  #| pattern = '{' stmt '}'
  eat(p, tkCurlyLe)
  result = parseStmt(p)
  eat(p, tkCurlyRi)

proc validInd(p: var TParser): bool =
  result = p.tok.indent < 0 or p.tok.indent > p.currInd

proc parseRoutine(p: var TParser, kind: TNodeKind): PNode =
  #| indAndComment = (IND{>} COMMENT)? | COMMENT?
  #| routine = optInd identVis pattern? genericParamList?
  #|   paramListColon pragma? ('=' COMMENT? stmt)? indAndComment
  result = newNodeP(kind, p)
  getTok(p)
  optInd(p, result)
  addSon(result, identVis(p))
  if p.tok.tokType == tkCurlyLe and p.validInd: addSon(result, p.parsePattern)
  else: addSon(result, ast.emptyNode)
  if p.tok.tokType == tkBracketLe and p.validInd:
    result.add(p.parseGenericParamList)
  else:
    addSon(result, ast.emptyNode)
  addSon(result, p.parseParamList)
  if p.tok.tokType == tkCurlyDotLe and p.validInd: addSon(result, p.parsePragma)
  else: addSon(result, ast.emptyNode)
  # empty exception tracking:
  addSon(result, ast.emptyNode)
  if p.tok.tokType == tkEquals and p.validInd:
    getTok(p)
    skipComment(p, result)
    addSon(result, parseStmt(p))
  else:
    addSon(result, ast.emptyNode)
  indAndComment(p, result)

proc newCommentStmt(p: var TParser): PNode =
  #| commentStmt = COMMENT
  result = newNodeP(nkCommentStmt, p)
  result.comment = p.tok.literal
  getTok(p)

type
  TDefParser = proc (p: var TParser): PNode {.nimcall.}

proc parseSection(p: var TParser, kind: TNodeKind,
                  defparser: TDefParser): PNode =
  #| section(p) = COMMENT? p / (IND{>} (p / COMMENT)^+IND{=} DED)
  result = newNodeP(kind, p)
  if kind != nkTypeSection: getTok(p)
  skipComment(p, result)
  if realInd(p):
    withInd(p):
      skipComment(p, result)
      # progress guaranteed
      while sameInd(p):
        case p.tok.tokType
        of tkSymbol, tkAccent, tkParLe:
          var a = defparser(p)
          skipComment(p, a)
          addSon(result, a)
        of tkComment:
          var a = newCommentStmt(p)
          addSon(result, a)
        else:
          parMessage(p, errIdentifierExpected, p.tok)
          break
    if result.len == 0: parMessage(p, errIdentifierExpected, p.tok)
  elif p.tok.tokType in {tkSymbol, tkAccent, tkParLe} and p.tok.indent < 0:
    # tkParLe is allowed for ``var (x, y) = ...`` tuple parsing
    addSon(result, defparser(p))
  else:
    parMessage(p, errIdentifierExpected, p.tok)

proc parseConstant(p: var TParser): PNode =
  #| constant = identWithPragma (colon typedesc)? '=' optInd expr indAndComment
  result = newNodeP(nkConstDef, p)
  addSon(result, identWithPragma(p))
  if p.tok.tokType == tkColon:
    getTok(p)
    optInd(p, result)
    addSon(result, parseTypeDesc(p))
  else:
    addSon(result, ast.emptyNode)
  eat(p, tkEquals)
  optInd(p, result)
  addSon(result, parseExpr(p))
  indAndComment(p, result)

proc parseEnum(p: var TParser): PNode =
  #| enum = 'enum' optInd (symbol optInd ('=' optInd expr COMMENT?)? comma?)+
  result = newNodeP(nkEnumTy, p)
  getTok(p)
  addSon(result, ast.emptyNode)
  optInd(p, result)
  flexComment(p, result)
  # progress guaranteed
  while true:
    var a = parseSymbol(p)
    if a.kind == nkEmpty: return
    if p.tok.indent >= 0 and p.tok.indent <= p.currInd:
      add(result, a)
      break
    if p.tok.tokType == tkEquals and p.tok.indent < 0:
      getTok(p)
      optInd(p, a)
      var b = a
      a = newNodeP(nkEnumFieldDef, p)
      addSon(a, b)
      addSon(a, parseExpr(p))
      if p.tok.indent < 0 or p.tok.indent >= p.currInd:
        rawSkipComment(p, a)
    if p.tok.tokType == tkComma and p.tok.indent < 0:
      getTok(p)
      rawSkipComment(p, a)
    else:
      if p.tok.indent < 0 or p.tok.indent >= p.currInd:
        rawSkipComment(p, a)
    addSon(result, a)
    if p.tok.indent >= 0 and p.tok.indent <= p.currInd or
        p.tok.tokType == tkEof:
      break
  if result.len <= 1:
    lexMessageTok(p.lex, errIdentifierExpected, p.tok, prettyTok(p.tok))

proc parseObjectPart(p: var TParser): PNode
proc parseObjectWhen(p: var TParser): PNode =
  #| objectWhen = 'when' expr colcom objectPart COMMENT?
  #|             ('elif' expr colcom objectPart COMMENT?)*
  #|             ('else' colcom objectPart COMMENT?)?
  result = newNodeP(nkRecWhen, p)
  # progress guaranteed
  while sameInd(p):
    getTok(p)                 # skip `when`, `elif`
    var branch = newNodeP(nkElifBranch, p)
    optInd(p, branch)
    addSon(branch, parseExpr(p))
    colcom(p, branch)
    addSon(branch, parseObjectPart(p))
    flexComment(p, branch)
    addSon(result, branch)
    if p.tok.tokType != tkElif: break
  if p.tok.tokType == tkElse and sameInd(p):
    var branch = newNodeP(nkElse, p)
    eat(p, tkElse)
    colcom(p, branch)
    addSon(branch, parseObjectPart(p))
    flexComment(p, branch)
    addSon(result, branch)

proc parseObjectCase(p: var TParser): PNode =
  #| objectBranch = 'of' exprList colcom objectPart
  #| objectBranches = objectBranch (IND{=} objectBranch)*
  #|                       (IND{=} 'elif' expr colcom objectPart)*
  #|                       (IND{=} 'else' colcom objectPart)?
  #| objectCase = 'case' identWithPragma ':' typeDesc ':'? COMMENT?
  #|             (IND{>} objectBranches DED
  #|             | IND{=} objectBranches)
  result = newNodeP(nkRecCase, p)
  getTokNoInd(p)
  var a = newNodeP(nkIdentDefs, p)
  addSon(a, identWithPragma(p))
  eat(p, tkColon)
  addSon(a, parseTypeDesc(p))
  addSon(a, ast.emptyNode)
  addSon(result, a)
  if p.tok.tokType == tkColon: getTok(p)
  flexComment(p, result)
  var wasIndented = false
  let oldInd = p.currInd
  if realInd(p):
    p.currInd = p.tok.indent
    wasIndented = true
  # progress guaranteed
  while sameInd(p):
    var b: PNode
    case p.tok.tokType
    of tkOf:
      b = newNodeP(nkOfBranch, p)
      exprList(p, tkColon, b)
    of tkElse:
      b = newNodeP(nkElse, p)
      getTok(p)
    else: break
    colcom(p, b)
    var fields = parseObjectPart(p)
    if fields.kind == nkEmpty:
      parMessage(p, errIdentifierExpected, p.tok)
      fields = newNodeP(nkNilLit, p) # don't break further semantic checking
    addSon(b, fields)
    addSon(result, b)
    if b.kind == nkElse: break
  if wasIndented:
    p.currInd = oldInd

proc parseObjectPart(p: var TParser): PNode =
  #| objectPart = IND{>} objectPart^+IND{=} DED
  #|            / objectWhen / objectCase / 'nil' / 'discard' / declColonEquals
  if realInd(p):
    result = newNodeP(nkRecList, p)
    withInd(p):
      rawSkipComment(p, result)
      while sameInd(p):
        case p.tok.tokType
        of tkCase, tkWhen, tkSymbol, tkAccent, tkNil, tkDiscard:
          addSon(result, parseObjectPart(p))
        else:
          parMessage(p, errIdentifierExpected, p.tok)
          break
  else:
    case p.tok.tokType
    of tkWhen:
      result = parseObjectWhen(p)
    of tkCase:
      result = parseObjectCase(p)
    of tkSymbol, tkAccent:
      result = parseIdentColonEquals(p, {withPragma})
      if p.tok.indent < 0 or p.tok.indent >= p.currInd:
        rawSkipComment(p, result)
    of tkNil, tkDiscard:
      result = newNodeP(nkNilLit, p)
      getTok(p)
    else:
      result = ast.emptyNode

proc parseObject(p: var TParser): PNode =
  #| object = 'object' pragma? ('of' typeDesc)? COMMENT? objectPart
  result = newNodeP(nkObjectTy, p)
  getTok(p)
  if p.tok.tokType == tkCurlyDotLe and p.validInd:
    addSon(result, parsePragma(p))
  else:
    addSon(result, ast.emptyNode)
  if p.tok.tokType == tkOf and p.tok.indent < 0:
    var a = newNodeP(nkOfInherit, p)
    getTok(p)
    addSon(a, parseTypeDesc(p))
    addSon(result, a)
  else:
    addSon(result, ast.emptyNode)
  if p.tok.tokType == tkComment:
    skipComment(p, result)
  # an initial IND{>} HAS to follow:
  if not realInd(p):
    addSon(result, emptyNode)
    return
  addSon(result, parseObjectPart(p))

proc parseTypeClassParam(p: var TParser): PNode =
  let modifier = case p.tok.tokType
    of tkOut, tkVar: nkVarTy
    of tkPtr: nkPtrTy
    of tkRef: nkRefTy
    of tkStatic: nkStaticTy
    of tkType: nkTypeOfExpr
    else: nkEmpty

  if modifier != nkEmpty:
    result = newNodeP(modifier, p)
    getTok(p)
    result.addSon(p.parseSymbol)
  else:
    result = p.parseSymbol

proc parseTypeClass(p: var TParser): PNode =
  #| typeClassParam = ('var' | 'out')? symbol
  #| typeClass = typeClassParam ^* ',' (pragma)? ('of' typeDesc ^* ',')?
  #|               &IND{>} stmt
  result = newNodeP(nkTypeClassTy, p)
  getTok(p)
  var args = newNodeP(nkArgList, p)
  addSon(result, args)
  addSon(args, p.parseTypeClassParam)
  while p.tok.tokType == tkComma:
    getTok(p)
    addSon(args, p.parseTypeClassParam)
  if p.tok.tokType == tkCurlyDotLe and p.validInd:
    addSon(result, parsePragma(p))
  else:
    addSon(result, ast.emptyNode)
  if p.tok.tokType == tkOf and p.tok.indent < 0:
    var a = newNodeP(nkOfInherit, p)
    getTok(p)
    # progress guaranteed
    while true:
      addSon(a, parseTypeDesc(p))
      if p.tok.tokType != tkComma: break
      getTok(p)
    addSon(result, a)
  else:
    addSon(result, ast.emptyNode)
  if p.tok.tokType == tkComment:
    skipComment(p, result)
  # an initial IND{>} HAS to follow:
  if not realInd(p):
    addSon(result, emptyNode)
  else:
    addSon(result, parseStmt(p))

proc parseTypeDef(p: var TParser): PNode =
  #|
  #| typeDef = identWithPragmaDot genericParamList? '=' optInd typeDefAux
  #|             indAndComment?
  result = newNodeP(nkTypeDef, p)
  addSon(result, identWithPragma(p, allowDot=true))
  if p.tok.tokType == tkBracketLe and p.validInd:
    addSon(result, parseGenericParamList(p))
  else:
    addSon(result, ast.emptyNode)
  if p.tok.tokType == tkEquals:
    result.info = parLineInfo(p)
    getTok(p)
    optInd(p, result)
    addSon(result, parseTypeDefAux(p))
  else:
    addSon(result, ast.emptyNode)
  indAndComment(p, result)    # special extension!

proc parseVarTuple(p: var TParser): PNode =
  #| varTuple = '(' optInd identWithPragma ^+ comma optPar ')' '=' optInd expr
  result = newNodeP(nkVarTuple, p)
  getTok(p)                   # skip '('
  optInd(p, result)
  # progress guaranteed
  while p.tok.tokType in {tkSymbol, tkAccent}:
    var a = identWithPragma(p, allowDot=true)
    addSon(result, a)
    if p.tok.tokType != tkComma: break
    getTok(p)
    skipComment(p, a)
  addSon(result, ast.emptyNode)         # no type desc
  optPar(p)
  eat(p, tkParRi)
  eat(p, tkEquals)
  optInd(p, result)
  addSon(result, parseExpr(p))

proc parseVariable(p: var TParser): PNode =
  #| colonBody = colcom stmt doBlocks?
  #| variable = (varTuple / identColonEquals) colonBody? indAndComment
  if p.tok.tokType == tkParLe: result = parseVarTuple(p)
<<<<<<< HEAD
  else: result = parseIdentColonEquals(p, {withPragma})
=======
  else: result = parseIdentColonEquals(p, {withPragma, withDot})
>>>>>>> 0c271f54
  result{-1} = postExprBlocks(p, result{-1})
  indAndComment(p, result)

proc parseBind(p: var TParser, k: TNodeKind): PNode =
  #| bindStmt = 'bind' optInd qualifiedIdent ^+ comma
  #| mixinStmt = 'mixin' optInd qualifiedIdent ^+ comma
  result = newNodeP(k, p)
  getTok(p)
  optInd(p, result)
  # progress guaranteed
  while true:
    var a = qualifiedIdent(p)
    addSon(result, a)
    if p.tok.tokType != tkComma: break
    getTok(p)
    optInd(p, a)
  #expectNl(p)

proc parseStmtPragma(p: var TParser): PNode =
  #| pragmaStmt = pragma (':' COMMENT? stmt)?
  result = parsePragma(p)
  if p.tok.tokType == tkColon and p.tok.indent < 0:
    let a = result
    result = newNodeI(nkPragmaBlock, a.info)
    getTok(p)
    skipComment(p, result)
    result.add a
    result.add parseStmt(p)

proc simpleStmt(p: var TParser): PNode =
  #| simpleStmt = ((returnStmt | raiseStmt | yieldStmt | discardStmt | breakStmt
  #|            | continueStmt | pragmaStmt | importStmt | exportStmt | fromStmt
  #|            | includeStmt | commentStmt) / exprStmt) COMMENT?
  #|
  case p.tok.tokType
  of tkReturn: result = parseReturnOrRaise(p, nkReturnStmt)
  of tkRaise: result = parseReturnOrRaise(p, nkRaiseStmt)
  of tkYield: result = parseReturnOrRaise(p, nkYieldStmt)
  of tkDiscard: result = parseReturnOrRaise(p, nkDiscardStmt)
  of tkBreak: result = parseReturnOrRaise(p, nkBreakStmt)
  of tkContinue: result = parseReturnOrRaise(p, nkContinueStmt)
  of tkCurlyDotLe: result = parseStmtPragma(p)
  of tkImport: result = parseImport(p, nkImportStmt)
  of tkExport: result = parseImport(p, nkExportStmt)
  of tkFrom: result = parseFromStmt(p)
  of tkInclude: result = parseIncludeStmt(p)
  of tkComment: result = newCommentStmt(p)
  else:
    if isExprStart(p): result = parseExprStmt(p)
    else: result = ast.emptyNode
  if result.kind notin {nkEmpty, nkCommentStmt}: skipComment(p, result)

proc complexOrSimpleStmt(p: var TParser): PNode =
  #| complexOrSimpleStmt = (ifStmt | whenStmt | whileStmt
  #|                     | tryStmt | forStmt
  #|                     | blockStmt | staticStmt | deferStmt | asmStmt
  #|                     | 'proc' routine
  #|                     | 'method' routine
  #|                     | 'iterator' routine
  #|                     | 'macro' routine
  #|                     | 'template' routine
  #|                     | 'converter' routine
  #|                     | 'type' section(typeDef)
  #|                     | 'const' section(constant)
  #|                     | ('let' | 'var' | 'using') section(variable)
  #|                     | bindStmt | mixinStmt)
  #|                     / simpleStmt
  case p.tok.tokType
  of tkIf: result = parseIfOrWhen(p, nkIfStmt)
  of tkWhile: result = parseWhile(p)
  of tkCase: result = parseCase(p)
  of tkTry: result = parseTry(p, isExpr=false)
  of tkFinally: result = parseExceptBlock(p, nkFinally)
  of tkExcept: result = parseExceptBlock(p, nkExceptBranch)
  of tkFor: result = parseFor(p)
  of tkBlock: result = parseBlock(p)
  of tkStatic: result = parseStaticOrDefer(p, nkStaticStmt)
  of tkDefer: result = parseStaticOrDefer(p, nkDefer)
  of tkAsm: result = parseAsm(p)
  of tkProc: result = parseRoutine(p, nkProcDef)
  of tkMethod: result = parseRoutine(p, nkMethodDef)
  of tkIterator: result = parseRoutine(p, nkIteratorDef)
  of tkMacro: result = parseRoutine(p, nkMacroDef)
  of tkTemplate: result = parseRoutine(p, nkTemplateDef)
  of tkConverter: result = parseRoutine(p, nkConverterDef)
  of tkType:
    getTok(p)
    if p.tok.tokType == tkParLe:
      getTok(p)
      result = newNodeP(nkTypeOfExpr, p)
      result.addSon(primary(p, pmTypeDesc))
      eat(p, tkParRi)
      result = parseOperators(p, result, -1, pmNormal)
    else:
      result = parseSection(p, nkTypeSection, parseTypeDef)
  of tkConst: result = parseSection(p, nkConstSection, parseConstant)
  of tkLet: result = parseSection(p, nkLetSection, parseVariable)
  of tkWhen: result = parseIfOrWhen(p, nkWhenStmt)
  of tkVar: result = parseSection(p, nkVarSection, parseVariable)
  of tkBind: result = parseBind(p, nkBindStmt)
  of tkMixin: result = parseBind(p, nkMixinStmt)
  of tkUsing: result = parseSection(p, nkUsingStmt, parseVariable)
  else: result = simpleStmt(p)

proc parseStmt(p: var TParser): PNode =
  #| stmt = (IND{>} complexOrSimpleStmt^+(IND{=} / ';') DED)
  #|      / simpleStmt ^+ ';'
  if p.tok.indent > p.currInd:
    result = newNodeP(nkStmtList, p)
    withInd(p):
      while true:
        if p.tok.indent == p.currInd:
          discard
        elif p.tok.tokType == tkSemiColon:
          getTok(p)
          if p.tok.indent < 0 or p.tok.indent == p.currInd: discard
          else: break
        else:
          if p.tok.indent > p.currInd and p.tok.tokType != tkDot:
            parMessage(p, errInvalidIndentation)
          break
        if p.tok.tokType in {tkCurlyRi, tkParRi, tkCurlyDotRi, tkBracketRi}:
          # XXX this ensures tnamedparamanonproc still compiles;
          # deprecate this syntax later
          break
        p.hasProgress = false
        var a = complexOrSimpleStmt(p)
        if a.kind != nkEmpty:
          addSon(result, a)
        else:
          parMessage(p, errExprExpected, p.tok)
          getTok(p)
        if not p.hasProgress and p.tok.tokType == tkEof: break
  else:
    # the case statement is only needed for better error messages:
    case p.tok.tokType
    of tkIf, tkWhile, tkCase, tkTry, tkFor, tkBlock, tkAsm, tkProc, tkIterator,
       tkMacro, tkType, tkConst, tkWhen, tkVar:
      parMessage(p, errComplexStmtRequiresInd)
      result = ast.emptyNode
    else:
      if p.inSemiStmtList > 0:
        result = simpleStmt(p)
        if result.kind == nkEmpty: parMessage(p, errExprExpected, p.tok)
      else:
        result = newNodeP(nkStmtList, p)
        while true:
          if p.tok.indent >= 0:
            parMessage(p, errInvalidIndentation)
          p.hasProgress = false
          let a = simpleStmt(p)
          let err = not p.hasProgress
          if a.kind == nkEmpty: parMessage(p, errExprExpected, p.tok)
          result.add(a)
          if p.tok.tokType != tkSemiColon: break
          getTok(p)
          if err and p.tok.tokType == tkEof: break

proc parseAll(p: var TParser): PNode =
  ## Parses the rest of the input stream held by the parser into a PNode.
  result = newNodeP(nkStmtList, p)
  while p.tok.tokType != tkEof:
    p.hasProgress = false
    var a = complexOrSimpleStmt(p)
    if a.kind != nkEmpty and p.hasProgress:
      addSon(result, a)
    else:
      parMessage(p, errExprExpected, p.tok)
      # bugfix: consume a token here to prevent an endless loop:
      getTok(p)
    if p.tok.indent != 0:
      parMessage(p, errInvalidIndentation)

proc parseTopLevelStmt(p: var TParser): PNode =
  ## Implements an iterator which, when called repeatedly, returns the next
  ## top-level statement or emptyNode if end of stream.
  result = ast.emptyNode
  # progress guaranteed
  while true:
    if p.tok.indent != 0:
      if p.firstTok and p.tok.indent < 0: discard
      elif p.tok.tokType != tkSemiColon:
        parMessage(p, errInvalidIndentation)
    p.firstTok = false
    case p.tok.tokType
    of tkSemiColon:
      getTok(p)
      if p.tok.indent <= 0: discard
      else: parMessage(p, errInvalidIndentation)
      p.firstTok = true
    of tkEof: break
    else:
      result = complexOrSimpleStmt(p)
      if result.kind == nkEmpty: parMessage(p, errExprExpected, p.tok)
      break

proc parseString*(s: string; cache: IdentCache; filename: string = "";
                  line: int = 0;
                  errorHandler: TErrorHandler = nil): PNode =
  ## Parses a string into an AST, returning the top node.
  ## `filename` and `line`, although optional, provide info so that the
  ## compiler can generate correct error messages referring to the original
  ## source.
  var stream = llStreamOpen(s)
  stream.lineOffset = line

  var parser: TParser
  # XXX for now the builtin 'parseStmt/Expr' functions do not know about strong
  # spaces...
  parser.lex.errorHandler = errorHandler
  openParser(parser, filename, stream, cache, false)

  result = parser.parseAll
  closeParser(parser)<|MERGE_RESOLUTION|>--- conflicted
+++ resolved
@@ -1916,11 +1916,7 @@
   #| colonBody = colcom stmt doBlocks?
   #| variable = (varTuple / identColonEquals) colonBody? indAndComment
   if p.tok.tokType == tkParLe: result = parseVarTuple(p)
-<<<<<<< HEAD
-  else: result = parseIdentColonEquals(p, {withPragma})
-=======
   else: result = parseIdentColonEquals(p, {withPragma, withDot})
->>>>>>> 0c271f54
   result{-1} = postExprBlocks(p, result{-1})
   indAndComment(p, result)
 
