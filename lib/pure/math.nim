--- conflicted
+++ resolved
@@ -210,11 +210,7 @@
   proc cosh*(x: float): float = return (exp(x)+exp(-x))*0.5
   proc hypot*(x, y: float): float = return sqrt(x*x + y*y)
   proc sinh*(x: float): float = return (exp(x)-exp(-x))*0.5
-<<<<<<< HEAD
-  proc sin*(x: float): float {.importc: "Math.sin", nodecl.}  
-=======
   proc sin*(x: float): float {.importc: "Math.sin", nodecl.}
->>>>>>> f73d0e46
   proc tan*(x: float): float {.importc: "Math.tan", nodecl.}
   proc tanh*(x: float): float =
     var y = exp(2.0*x)
