#
#
#            Nim's Runtime Library
#        (c) Copyright 2013 Andreas Rumpf
#
#    See the file "copying.txt", included in this
#    distribution, for details about the copyright.
#

## This module parses an HTML document and creates its XML tree representation.
## It is supposed to handle the *wild* HTML the real world uses.
##
## It can be used to parse a wild HTML document and output it as valid XHTML
## document (well, if you are lucky):
##
## .. code-block:: Nim
##
##   echo loadHtml("mydirty.html")
##
## Every tag in the resulting tree is in lower case.
##
## **Note:** The resulting ``PXmlNode`` already uses the ``clientData`` field,
## so it cannot be used by clients of this library.
##
## Example: Transforming hyperlinks
## ================================
##
## This code demonstrates how you can iterate over all the tags in an HTML file
## and write back the modified version. In this case we look for hyperlinks
## ending with the extension ``.rst`` and convert them to ``.html``.
##
## .. code-block:: Nim
##
##   import htmlparser
##   import xmltree  # To use '$' for PXmlNode
##   import strtabs  # To access PXmlAttributes
##   import os       # To use splitFile
##   import strutils # To use cmpIgnoreCase
##
##   proc transformHyperlinks() =
##     let html = loadHTML("input.html")
##
##     for a in html.findAll("a"):
##       let href = a.attrs["href"]
##       if not href.isNil:
##         let (dir, filename, ext) = splitFile(href)
##         if cmpIgnoreCase(ext, ".rst") == 0:
##           a.attrs["href"] = dir / filename & ".html"
##
##     writeFile("output.html", $html)

import strutils, streams, parsexml, xmltree, unicode, strtabs

type
  HtmlTag* = enum ## list of all supported HTML tags; order will always be
                   ## alphabetically
    tagUnknown,    ## unknown HTML element
    tagA,          ## the HTML ``a`` element
    tagAbbr,       ## the deprecated HTML ``abbr`` element
    tagAcronym,    ## the HTML ``acronym`` element
    tagAddress,    ## the HTML ``address`` element
    tagApplet,     ## the deprecated HTML ``applet`` element
    tagArea,       ## the HTML ``area`` element
    tagArticle,    ## the HTML ``article`` element
    tagAside,      ## the HTML ``aside`` element
    tagAudio,      ## the HTML ``audio`` element
    tagB,          ## the HTML ``b`` element
    tagBase,       ## the HTML ``base`` element
    tagBdi,        ## the HTML ``bdi`` element
    tagBdo,        ## the deprecated HTML ``dbo`` element
    tagBasefont,   ## the deprecated HTML ``basefont`` element
    tagBig,        ## the HTML ``big`` element
    tagBlockquote, ## the HTML ``blockquote`` element
    tagBody,       ## the HTML ``body`` element
    tagBr,         ## the HTML ``br`` element
    tagButton,     ## the HTML ``button`` element
    tagCanvas,     ## the HTML ``canvas`` element
    tagCaption,    ## the HTML ``caption`` element
    tagCenter,     ## the deprecated HTML ``center`` element
    tagCite,       ## the HTML ``cite`` element
    tagCode,       ## the HTML ``code`` element
    tagCol,        ## the HTML ``col`` element
    tagColgroup,   ## the HTML ``colgroup`` element
    tagCommand,    ## the HTML ``command`` element
    tagDatalist,   ## the HTML ``datalist`` element
    tagDd,         ## the HTML ``dd`` element
    tagDel,        ## the HTML ``del`` element
    tagDetails,    ## the HTML ``details`` element
    tagDfn,        ## the HTML ``dfn`` element
    tagDialog,     ## the HTML ``dialog`` element
    tagDiv,        ## the HTML ``div`` element
    tagDir,        ## the deprecated HTLM ``dir`` element
    tagDl,         ## the HTML ``dl`` element
    tagDt,         ## the HTML ``dt`` element
    tagEm,         ## the HTML ``em`` element
    tagEmbed,      ## the HTML ``embed`` element
    tagFieldset,   ## the HTML ``fieldset`` element
    tagFigcaption, ## the HTML ``figcaption`` element
    tagFigure,     ## the HTML ``figure`` element
    tagFont,       ## the deprecated HTML ``font`` element
    tagFooter,     ## the HTML ``footer`` element
    tagForm,       ## the HTML ``form`` element
    tagFrame,      ## the HTML ``frame`` element
    tagFrameset,   ## the deprecated HTML ``frameset`` element
    tagH1,         ## the HTML ``h1`` element
    tagH2,         ## the HTML ``h2`` element
    tagH3,         ## the HTML ``h3`` element
    tagH4,         ## the HTML ``h4`` element
    tagH5,         ## the HTML ``h5`` element
    tagH6,         ## the HTML ``h6`` element
    tagHead,       ## the HTML ``head`` element
    tagHeader,     ## the HTML ``header`` element
    tagHgroup,     ## the HTML ``hgroup`` element
    tagHtml,       ## the HTML ``html`` element
    tagHr,         ## the HTML ``hr`` element
    tagI,          ## the HTML ``i`` element
    tagIframe,     ## the deprecated HTML ``iframe`` element
    tagImg,        ## the HTML ``img`` element
    tagInput,      ## the HTML ``input`` element
    tagIns,        ## the HTML ``ins`` element
    tagIsindex,    ## the deprecated HTML ``isindex`` element
    tagKbd,        ## the HTML ``kbd`` element
    tagKeygen,     ## the HTML ``keygen`` element
    tagLabel,      ## the HTML ``label`` element
    tagLegend,     ## the HTML ``legend`` element
    tagLi,         ## the HTML ``li`` element
    tagLink,       ## the HTML ``link`` element
    tagMap,        ## the HTML ``map`` element
    tagMark,       ## the HTML ``mark`` element
    tagMenu,       ## the deprecated HTML ``menu`` element
    tagMeta,       ## the HTML ``meta`` element
    tagMeter,      ## the HTML ``meter`` element
    tagNav,        ## the HTML ``nav`` element
    tagNobr,       ## the deprecated HTML ``nobr`` element
    tagNoframes,   ## the deprecated HTML ``noframes`` element
    tagNoscript,   ## the HTML ``noscript`` element
    tagObject,     ## the HTML ``object`` element
    tagOl,         ## the HTML ``ol`` element
    tagOptgroup,   ## the HTML ``optgroup`` element
    tagOption,     ## the HTML ``option`` element
    tagOutput,     ## the HTML ``output`` element
    tagP,          ## the HTML ``p`` element
    tagParam,      ## the HTML ``param`` element
    tagPre,        ## the HTML ``pre`` element
    tagProgress,   ## the HTML ``progress`` element
    tagQ,          ## the HTML ``q`` element
    tagRp,         ## the HTML ``rp`` element
    tagRt,         ## the HTML ``rt`` element
    tagRuby,       ## the HTML ``ruby`` element
    tagS,          ## the deprecated HTML ``s`` element
    tagSamp,       ## the HTML ``samp`` element
    tagScript,     ## the HTML ``script`` element
    tagSection,    ## the HTML ``section`` element
    tagSelect,     ## the HTML ``select`` element
    tagSmall,      ## the HTML ``small`` element
    tagSource,     ## the HTML ``source`` element
    tagSpan,       ## the HTML ``span`` element
    tagStrike,     ## the deprecated HTML ``strike`` element
    tagStrong,     ## the HTML ``strong`` element
    tagStyle,      ## the HTML ``style`` element
    tagSub,        ## the HTML ``sub`` element
    tagSummary,    ## the HTML ``summary`` element
    tagSup,        ## the HTML ``sup`` element
    tagTable,      ## the HTML ``table`` element
    tagTbody,      ## the HTML ``tbody`` element
    tagTd,         ## the HTML ``td`` element
    tagTextarea,   ## the HTML ``textarea`` element
    tagTfoot,      ## the HTML ``tfoot`` element
    tagTh,         ## the HTML ``th`` element
    tagThead,      ## the HTML ``thead`` element
    tagTime,       ## the HTML ``time`` element
    tagTitle,      ## the HTML ``title`` element
    tagTr,         ## the HTML ``tr`` element
    tagTrack,      ## the HTML ``track`` element
    tagTt,         ## the HTML ``tt`` element
    tagU,          ## the deprecated HTML ``u`` element
    tagUl,         ## the HTML ``ul`` element
    tagVar,        ## the HTML ``var`` element
    tagVideo,      ## the HTML ``video`` element
    tagWbr         ## the HTML ``wbr`` element
{.deprecated: [THtmlTag: HtmlTag].}

const
  tagToStr* = [
    "a", "abbr", "acronym", "address", "applet", "area", "article",
    "aside", "audio",
    "b", "base", "basefont", "bdi", "bdo", "big", "blockquote", "body",
    "br", "button", "canvas", "caption", "center", "cite", "code",
    "col", "colgroup", "command",
    "datalist", "dd", "del", "details", "dfn", "dialog", "div",
    "dir", "dl", "dt", "em", "embed", "fieldset",
    "figcaption", "figure", "font", "footer",
    "form", "frame", "frameset", "h1", "h2", "h3",
    "h4", "h5", "h6", "head", "header", "hgroup", "html", "hr",
    "i", "iframe", "img", "input", "ins", "isindex",
    "kbd", "keygen", "label", "legend", "li", "link", "map", "mark",
    "menu", "meta", "meter", "nav", "nobr", "noframes", "noscript",
    "object", "ol",
    "optgroup", "option", "output", "p", "param", "pre", "progress", "q",
    "rp", "rt", "ruby", "s", "samp", "script", "section", "select", "small",
    "source", "span", "strike", "strong", "style",
    "sub", "summary", "sup", "table",
    "tbody", "td", "textarea", "tfoot", "th", "thead", "time",
    "title", "tr", "track", "tt", "u", "ul", "var", "video", "wbr"]
  InlineTags* = {tagA, tagAbbr, tagAcronym, tagApplet, tagB, tagBasefont,
    tagBdo, tagBig, tagBr, tagButton, tagCite, tagCode, tagDel, tagDfn,
    tagEm, tagFont, tagI, tagImg, tagIns, tagInput, tagIframe, tagKbd,
    tagLabel, tagMap, tagObject, tagQ, tagSamp, tagScript, tagSelect,
    tagSmall, tagSpan, tagStrong, tagSub, tagSup, tagTextarea, tagTt,
    tagVar, tagApplet, tagBasefont, tagFont, tagIframe, tagU, tagS,
    tagStrike, tagWbr}
  BlockTags* = {tagAddress, tagBlockquote, tagCenter, tagDel, tagDir, tagDiv,
    tagDl, tagFieldset, tagForm, tagH1, tagH2, tagH3, tagH4,
    tagH5, tagH6, tagHr, tagIns, tagIsindex, tagMenu, tagNoframes, tagNoscript,
    tagOl, tagP, tagPre, tagTable, tagUl, tagCenter, tagDir, tagIsindex,
    tagMenu, tagNoframes}
  SingleTags* = {tagArea, tagBase, tagBasefont,
    tagBr, tagCol, tagFrame, tagHr, tagImg, tagIsindex,
    tagLink, tagMeta, tagParam, tagWbr}

  Entities = [
    ("nbsp", 0x00A0), ("iexcl", 0x00A1), ("cent", 0x00A2), ("pound", 0x00A3),
    ("curren", 0x00A4), ("yen", 0x00A5), ("brvbar", 0x00A6), ("sect", 0x00A7),
    ("uml", 0x00A8), ("copy", 0x00A9), ("ordf", 0x00AA), ("laquo", 0x00AB),
    ("not", 0x00AC), ("shy", 0x00AD), ("reg", 0x00AE), ("macr", 0x00AF),
    ("deg", 0x00B0), ("plusmn", 0x00B1), ("sup2", 0x00B2), ("sup3", 0x00B3),
    ("acute", 0x00B4), ("micro", 0x00B5), ("para", 0x00B6), ("middot", 0x00B7),
    ("cedil", 0x00B8), ("sup1", 0x00B9), ("ordm", 0x00BA), ("raquo", 0x00BB),
    ("frac14", 0x00BC), ("frac12", 0x00BD), ("frac34", 0x00BE),
    ("iquest", 0x00BF), ("Agrave", 0x00C0), ("Aacute", 0x00C1),
    ("Acirc", 0x00C2), ("Atilde", 0x00C3), ("Auml", 0x00C4), ("Aring", 0x00C5),
    ("AElig", 0x00C6), ("Ccedil", 0x00C7), ("Egrave", 0x00C8),
    ("Eacute", 0x00C9), ("Ecirc", 0x00CA), ("Euml", 0x00CB), ("Igrave", 0x00CC),
    ("Iacute", 0x00CD), ("Icirc", 0x00CE), ("Iuml", 0x00CF), ("ETH", 0x00D0),
    ("Ntilde", 0x00D1), ("Ograve", 0x00D2), ("Oacute", 0x00D3),
    ("Ocirc", 0x00D4), ("Otilde", 0x00D5), ("Ouml", 0x00D6), ("times", 0x00D7),
    ("Oslash", 0x00D8), ("Ugrave", 0x00D9), ("Uacute", 0x00DA),
    ("Ucirc", 0x00DB), ("Uuml", 0x00DC), ("Yacute", 0x00DD), ("THORN", 0x00DE),
    ("szlig", 0x00DF), ("agrave", 0x00E0), ("aacute", 0x00E1),
    ("acirc", 0x00E2), ("atilde", 0x00E3), ("auml", 0x00E4), ("aring", 0x00E5),
    ("aelig", 0x00E6), ("ccedil", 0x00E7), ("egrave", 0x00E8),
    ("eacute", 0x00E9), ("ecirc", 0x00EA), ("euml", 0x00EB), ("igrave", 0x00EC),
    ("iacute", 0x00ED), ("icirc", 0x00EE), ("iuml", 0x00EF), ("eth", 0x00F0),
    ("ntilde", 0x00F1), ("ograve", 0x00F2), ("oacute", 0x00F3),
    ("ocirc", 0x00F4), ("otilde", 0x00F5), ("ouml", 0x00F6), ("divide", 0x00F7),
    ("oslash", 0x00F8), ("ugrave", 0x00F9), ("uacute", 0x00FA),
    ("ucirc", 0x00FB), ("uuml", 0x00FC), ("yacute", 0x00FD), ("thorn", 0x00FE),
    ("yuml", 0x00FF), ("OElig", 0x0152), ("oelig", 0x0153), ("Scaron", 0x0160),
    ("scaron", 0x0161), ("Yuml", 0x0178), ("fnof", 0x0192), ("circ", 0x02C6),
    ("tilde", 0x02DC), ("Alpha", 0x0391), ("Beta", 0x0392), ("Gamma", 0x0393),
    ("Delta", 0x0394), ("Epsilon", 0x0395), ("Zeta", 0x0396), ("Eta", 0x0397),
    ("Theta", 0x0398), ("Iota", 0x0399), ("Kappa", 0x039A), ("Lambda", 0x039B),
    ("Mu", 0x039C), ("Nu", 0x039D), ("Xi", 0x039E), ("Omicron", 0x039F),
    ("Pi", 0x03A0), ("Rho", 0x03A1), ("Sigma", 0x03A3), ("Tau", 0x03A4),
    ("Upsilon", 0x03A5), ("Phi", 0x03A6), ("Chi", 0x03A7), ("Psi", 0x03A8),
    ("Omega", 0x03A9), ("alpha", 0x03B1), ("beta", 0x03B2), ("gamma", 0x03B3),
    ("delta", 0x03B4), ("epsilon", 0x03B5), ("zeta", 0x03B6), ("eta", 0x03B7),
    ("theta", 0x03B8), ("iota", 0x03B9), ("kappa", 0x03BA), ("lambda", 0x03BB),
    ("mu", 0x03BC), ("nu", 0x03BD), ("xi", 0x03BE), ("omicron", 0x03BF),
    ("pi", 0x03C0), ("rho", 0x03C1), ("sigmaf", 0x03C2), ("sigma", 0x03C3),
    ("tau", 0x03C4), ("upsilon", 0x03C5), ("phi", 0x03C6), ("chi", 0x03C7),
    ("psi", 0x03C8), ("omega", 0x03C9), ("thetasym", 0x03D1), ("upsih", 0x03D2),
    ("piv", 0x03D6), ("ensp", 0x2002), ("emsp", 0x2003), ("thinsp", 0x2009),
    ("zwnj", 0x200C), ("zwj", 0x200D), ("lrm", 0x200E), ("rlm", 0x200F),
    ("ndash", 0x2013), ("mdash", 0x2014), ("lsquo", 0x2018), ("rsquo", 0x2019),
    ("sbquo", 0x201A), ("ldquo", 0x201C), ("rdquo", 0x201D), ("bdquo", 0x201E),
    ("dagger", 0x2020), ("Dagger", 0x2021), ("bull", 0x2022),
    ("hellip", 0x2026), ("permil", 0x2030), ("prime", 0x2032),
    ("Prime", 0x2033), ("lsaquo", 0x2039), ("rsaquo", 0x203A),
    ("oline", 0x203E), ("frasl", 0x2044), ("euro", 0x20AC),
    ("image", 0x2111), ("weierp", 0x2118), ("real", 0x211C),
    ("trade", 0x2122), ("alefsym", 0x2135), ("larr", 0x2190),
    ("uarr", 0x2191), ("rarr", 0x2192), ("darr", 0x2193),
    ("harr", 0x2194), ("crarr", 0x21B5), ("lArr", 0x21D0),
    ("uArr", 0x21D1), ("rArr", 0x21D2), ("dArr", 0x21D3),
    ("hArr", 0x21D4), ("forall", 0x2200), ("part", 0x2202),
    ("exist", 0x2203), ("empty", 0x2205), ("nabla", 0x2207),
    ("isin", 0x2208), ("notin", 0x2209), ("ni", 0x220B),
    ("prod", 0x220F), ("sum", 0x2211), ("minus", 0x2212),
    ("lowast", 0x2217), ("radic", 0x221A), ("prop", 0x221D),
    ("infin", 0x221E), ("ang", 0x2220), ("and", 0x2227),
    ("or", 0x2228), ("cap", 0x2229), ("cup", 0x222A),
    ("int", 0x222B), ("there4", 0x2234), ("sim", 0x223C),
    ("cong", 0x2245), ("asymp", 0x2248), ("ne", 0x2260),
    ("equiv", 0x2261), ("le", 0x2264), ("ge", 0x2265),
    ("sub", 0x2282), ("sup", 0x2283), ("nsub", 0x2284),
    ("sube", 0x2286), ("supe", 0x2287), ("oplus", 0x2295),
    ("otimes", 0x2297), ("perp", 0x22A5), ("sdot", 0x22C5),
    ("lceil", 0x2308), ("rceil", 0x2309), ("lfloor", 0x230A),
    ("rfloor", 0x230B), ("lang", 0x2329), ("rang", 0x232A),
    ("loz", 0x25CA), ("spades", 0x2660), ("clubs", 0x2663),
    ("hearts", 0x2665), ("diams", 0x2666)]

proc allLower(s: string): bool =
  for c in s:
    if c < 'a' or c > 'z': return false
  return true

proc toHtmlTag(s: string): HtmlTag =
  case s
  of "a": tagA
  of "abbr": tagAbbr
  of "acronym": tagAcronym
  of "address": tagAddress
  of "applet": tagApplet
  of "area": tagArea
  of "article": tagArticle
  of "aside": tagAside
  of "audio": tagAudio
  of "b": tagB
  of "base": tagBase
  of "basefont": tagBasefont
  of "bdi": tagBdi
  of "bdo": tagBdo
  of "big": tagBig
  of "blockquote": tagBlockquote
  of "body": tagBody
  of "br": tagBr
  of "button": tagButton
  of "canvas": tagCanvas
  of "caption": tagCaption
  of "center": tagCenter
  of "cite": tagCite
  of "code": tagCode
  of "col": tagCol
  of "colgroup": tagColgroup
  of "command": tagCommand
  of "datalist": tagDatalist
  of "dd": tagDd
  of "del": tagDel
  of "details": tagDetails
  of "dfn": tagDfn
  of "dialog": tagDialog
  of "div": tagDiv
  of "dir": tagDir
  of "dl": tagDl
  of "dt": tagDt
  of "em": tagEm
  of "embed": tagEmbed
  of "fieldset": tagFieldset
  of "figcaption": tagFigcaption
  of "figure": tagFigure
  of "font": tagFont
  of "footer": tagFooter
  of "form": tagForm
  of "frame": tagFrame
  of "frameset": tagFrameset
  of "h1": tagH1
  of "h2": tagH2
  of "h3": tagH3
  of "h4": tagH4
  of "h5": tagH5
  of "h6": tagH6
  of "head": tagHead
  of "header": tagHeader
  of "hgroup": tagHgroup
  of "html": tagHtml
  of "hr": tagHr
  of "i": tagI
  of "iframe": tagIframe
  of "img": tagImg
  of "input": tagInput
  of "ins": tagIns
  of "isindex": tagIsindex
  of "kbd": tagKbd
  of "keygen": tagKeygen
  of "label": tagLabel
  of "legend": tagLegend
  of "li": tagLi
  of "link": tagLink
  of "map": tagMap
  of "mark": tagMark
  of "menu": tagMenu
  of "meta": tagMeta
  of "meter": tagMeter
  of "nav": tagNav
  of "nobr": tagNobr
  of "noframes": tagNoframes
  of "noscript": tagNoscript
  of "object": tagObject
  of "ol": tagOl
  of "optgroup": tagOptgroup
  of "option": tagOption
  of "output": tagOutput
  of "p": tagP
  of "param": tagParam
  of "pre": tagPre
  of "progress": tagProgress
  of "q": tagQ
  of "rp": tagRp
  of "rt": tagRt
  of "ruby": tagRuby
  of "s": tagS
  of "samp": tagSamp
  of "script": tagScript
  of "section": tagSection
  of "select": tagSelect
  of "small": tagSmall
  of "source": tagSource
  of "span": tagSpan
  of "strike": tagStrike
  of "strong": tagStrong
  of "style": tagStyle
  of "sub": tagSub
  of "summary": tagSummary
  of "sup": tagSup
  of "table": tagTable
  of "tbody": tagTbody
  of "td": tagTd
  of "textarea": tagTextarea
  of "tfoot": tagTfoot
  of "th": tagTh
  of "thead": tagThead
  of "time": tagTime
  of "title": tagTitle
  of "tr": tagTr
  of "track": tagTrack
  of "tt": tagTt
  of "u": tagU
  of "ul": tagUl
  of "var": tagVar
  of "video": tagVideo
  of "wbr": tagWbr
  else: tagUnknown

<<<<<<< HEAD
proc htmlTag*(n: XmlNode): HtmlTag = 
  ## gets `n`'s tag as a ``HtmlTag``.
=======
proc htmlTag*(n: XmlNode): THtmlTag =
  ## gets `n`'s tag as a ``THtmlTag``.
>>>>>>> c02be0fe
  if n.clientData == 0:
    n.clientData = toHtmlTag(n.tag).ord
  result = HtmlTag(n.clientData)

proc htmlTag*(s: string): HtmlTag =
  ## converts `s` to a ``HtmlTag``. If `s` is no HTML tag, ``tagUnknown`` is
  ## returned.
  let s = if allLower(s): s else: s.toLower
  result = toHtmlTag(s)

proc entityToUtf8*(entity: string): string =
  ## converts an HTML entity name like ``&Uuml;`` to its UTF-8 equivalent.
  ## "" is returned if the entity name is unknown. The HTML parser
  ## already converts entities to UTF-8.
  for name, val in items(Entities):
    if name == entity: return toUTF8(Rune(val))
  result = ""

proc addNode(father, son: XmlNode) =
  if son != nil: add(father, son)

proc parse(x: var XmlParser, errors: var seq[string]): XmlNode

proc expected(x: var XmlParser, n: XmlNode): string =
  result = errorMsg(x, "</" & n.tag & "> expected")

template elemName(x: expr): expr = rawData(x)

proc untilElementEnd(x: var XmlParser, result: XmlNode,
                     errors: var seq[string]) =
  # we parsed e.g. ``<br>`` and don't really expect a ``</br>``:
  if result.htmlTag in SingleTags:
    if x.kind != xmlElementEnd or cmpIgnoreCase(x.elemName, result.tag) != 0:
      return
  while true:
    case x.kind
    of xmlElementStart, xmlElementOpen:
      case result.htmlTag
      of tagLi, tagP, tagDt, tagDd, tagInput, tagOption:
        # some tags are common to have no ``</end>``, like ``<li>``:
        if htmlTag(x.elemName) in {tagLi, tagP, tagDt, tagDd, tagInput,
                                   tagOption}:
          errors.add(expected(x, result))
          break
      of tagTd, tagTh:
        if htmlTag(x.elemName) in {tagTr, tagTd, tagTh, tagTfoot, tagThead}:
          errors.add(expected(x, result))
          break
      of tagTr:
        if htmlTag(x.elemName) == tagTr:
          errors.add(expected(x, result))
          break
      of tagOptgroup:
        if htmlTag(x.elemName) in {tagOption, tagOptgroup}:
          errors.add(expected(x, result))
          break
      else: discard
      result.addNode(parse(x, errors))
    of xmlElementEnd:
      if cmpIgnoreCase(x.elemName, result.tag) == 0:
        next(x)
      else:
        #echo "5; expected: ", result.htmltag, " ", x.elemName
        errors.add(expected(x, result))
        # do not skip it here!
      break
    of xmlEof:
      errors.add(expected(x, result))
      break
    else:
      result.addNode(parse(x, errors))

proc parse(x: var XmlParser, errors: var seq[string]): XmlNode =
  case x.kind
  of xmlComment:
    result = newComment(x.rawData)
    next(x)
  of xmlCharData, xmlWhitespace:
    result = newText(x.rawData)
    next(x)
  of xmlPI, xmlSpecial:
    # we just ignore processing instructions for now
    next(x)
  of xmlError:
    errors.add(errorMsg(x))
    next(x)
  of xmlElementStart:
    result = newElement(x.elemName.toLower)
    next(x)
    untilElementEnd(x, result, errors)
  of xmlElementEnd:
    errors.add(errorMsg(x, "unexpected ending tag: " & x.elemName))
  of xmlElementOpen:
    result = newElement(x.elemName.toLower)
    next(x)
    result.attrs = newStringTable()
    while true:
      case x.kind
      of xmlAttribute:
        result.attrs[x.rawData] = x.rawData2
        next(x)
      of xmlElementClose:
        next(x)
        break
      of xmlError:
        errors.add(errorMsg(x))
        next(x)
        break
      else:
        errors.add(errorMsg(x, "'>' expected"))
        next(x)
        break
    untilElementEnd(x, result, errors)
  of xmlAttribute, xmlElementClose:
    errors.add(errorMsg(x, "<some_tag> expected"))
    next(x)
  of xmlCData:
    result = newCData(x.rawData)
    next(x)
  of xmlEntity:
    var u = entityToUtf8(x.rawData)
    if u.len != 0: result = newText(u)
    next(x)
  of xmlEof: discard

proc parseHtml*(s: Stream, filename: string,
                errors: var seq[string]): XmlNode =
  ## parses the XML from stream `s` and returns a ``PXmlNode``. Every
  ## occurred parsing error is added to the `errors` sequence.
  var x: XmlParser
  open(x, s, filename, {reportComments, reportWhitespace})
  next(x)
  # skip the DOCTYPE:
  if x.kind == xmlSpecial: next(x)

  result = newElement("document")
  result.addNode(parse(x, errors))
  #if x.kind != xmlEof:
  #  errors.add(errorMsg(x, "EOF expected"))
  while x.kind != xmlEof:
    var oldPos = x.bufpos # little hack to see if we made any progess
    result.addNode(parse(x, errors))
    if x.bufpos == oldPos:
      # force progress!
      next(x)
  close(x)
  if result.len == 1:
    result = result[0]

proc parseHtml*(s: Stream): XmlNode =
  ## parses the XTML from stream `s` and returns a ``PXmlNode``. All parsing
  ## errors are ignored.
  var errors: seq[string] = @[]
  result = parseHtml(s, "unknown_html_doc", errors)

proc loadHtml*(path: string, errors: var seq[string]): XmlNode =
  ## Loads and parses HTML from file specified by ``path``, and returns
  ## a ``PXmlNode``.  Every occurred parsing error is added to
  ## the `errors` sequence.
  var s = newFileStream(path, fmRead)
  if s == nil: raise newException(IOError, "Unable to read file: " & path)
  result = parseHtml(s, path, errors)

proc loadHtml*(path: string): XmlNode =
  ## Loads and parses HTML from file specified by ``path``, and returns
  ## a ``PXmlNode``. All parsing errors are ignored.
  var errors: seq[string] = @[]
  result = loadHtml(path, errors)

when not defined(testing) and isMainModule:
  import os

  var errors: seq[string] = @[]
  var x = loadHtml(paramStr(1), errors)
  for e in items(errors): echo e

  var f: File
  if open(f, "test.txt", fmWrite):
    f.write($x)
    f.close()
  else:
    quit("cannot write test.txt")<|MERGE_RESOLUTION|>--- conflicted
+++ resolved
@@ -423,13 +423,9 @@
   of "wbr": tagWbr
   else: tagUnknown
 
-<<<<<<< HEAD
-proc htmlTag*(n: XmlNode): HtmlTag = 
+
+proc htmlTag*(n: XmlNode): HtmlTag =
   ## gets `n`'s tag as a ``HtmlTag``.
-=======
-proc htmlTag*(n: XmlNode): THtmlTag =
-  ## gets `n`'s tag as a ``THtmlTag``.
->>>>>>> c02be0fe
   if n.clientData == 0:
     n.clientData = toHtmlTag(n.tag).ord
   result = HtmlTag(n.clientData)
